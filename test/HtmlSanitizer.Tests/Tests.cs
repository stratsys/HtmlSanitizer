using AngleSharp;
using AngleSharp.Css.Dom;
using AngleSharp.Dom;
using AngleSharp.Html.Dom;
using AngleSharp.Html.Parser;
using System;
using System.Collections.Generic;
using System.IO;
using System.Linq;
using System.Reflection;
using System.Text;
using System.Text.RegularExpressions;
using System.Threading;
using AngleSharp.Css.Parser;
using Xunit;

// Tests based on tests from http://roadkill.codeplex.com/

// To create unit tests in this class reference is taken from
// https://www.owasp.org/index.php/XSS_(Cross_Site_Scripting)_Prevention_Cheat_Sheet#RULE_.232_-_Attribute_Escape_Before_Inserting_Untrusted_Data_into_HTML_Common_Attributes
// and http://ha.ckers.org/xss.html

// disable XML comments warnings
#pragma warning disable 1591

namespace Ganss.XSS.Tests
{
    public class HtmlSanitizerFixture
    {
        public HtmlSanitizer Sanitizer { get; set; } = new HtmlSanitizer();
    }

    /// <summary>
    /// Tests for <see cref="HtmlSanitizer"/>.
    /// </summary>
    public class HtmlSanitizerTests: IClassFixture<HtmlSanitizerFixture>
    {
        public HtmlSanitizer Sanitizer { get; set; }

        public HtmlSanitizerTests(HtmlSanitizerFixture fixture)
        {
            Encoding.RegisterProvider(CodePagesEncodingProvider.Instance);
            Sanitizer = fixture.Sanitizer;
        }

        /// <summary>
        /// A test for Xss locator
        /// </summary>
        [Fact]
        public void XSSLocatorTest()
        {
            // Arrange
            var sanitizer = Sanitizer;

            // Act
            string htmlFragment = "<a href=\"'';!--\"<XSS>=&{()}\">";
            string actual = sanitizer.Sanitize(htmlFragment);

            // Assert
            string expected = @"<a href=""'';!--"">=&amp;{()}""&gt;</a>";
            Assert.Equal(expected, actual, ignoreCase: true);
        }

        /// <summary>
        /// A test for Image Xss vector
        /// Example <!-- <IMG SRC="javascript:alert('XSS');"> -->
        /// </summary>
        [Fact]
        public void ImageXSS1Test()
        {
            // Arrange
            var sanitizer = Sanitizer;


            // Action
            string htmlFragment = "<IMG SRC=\"javascript:alert('XSS');\">";
            string actual = sanitizer.Sanitize(htmlFragment);

            // Assert
            string expected = "<img>";
            Assert.Equal(expected, actual, ignoreCase: true);
        }

        /// <summary>
        /// A test for Image Xss vector without quotes and semicolon.
        /// Example <!-- <IMG SRC=javascript:alert('XSS')> -->
        /// </summary>
        [Fact]
        public void ImageXSS2Test()
        {
            // Arrange
            var sanitizer = Sanitizer;


            // Act
            string htmlFragment = "<IMG SRC=javascript:alert('XSS')>";
            string actual = sanitizer.Sanitize(htmlFragment);

            // Assert
            string expected = "<IMG>";
            Assert.Equal(expected, actual, ignoreCase: true);
        }

        /// <summary>
        /// A test for Image xss vector with case insensitive.
        /// Example <!-- <IMG SRC=JaVaScRiPt:alert('XSS')> -->
        /// </summary>
        [Fact]
        public void ImageCaseInsensitiveXSSTest()
        {
            // Arrange
            var sanitizer = Sanitizer;


            // Act
            string htmlFragment = "<IMG SRC=JaVaScRiPt:alert('XSS')>";
            string actual = sanitizer.Sanitize(htmlFragment);

            // Assert
            string expected = "<IMG>";
            Assert.Equal(expected, actual, ignoreCase: true);
        }

        /// <summary>
        /// A test for Image Xss vector with Html entities
        /// Example <!-- <IMG SRC=javascript:alert(&quot;XSS&quot;)> -->
        /// </summary>
        [Fact]
        public void ImageHtmlEntitiesXSSTest()
        {
            // Arrange
            var sanitizer = Sanitizer;


            // Act
            string htmlFragment = "<IMG SRC=javascript:alert(&quot;XSS&quot;)>";
            string actual = sanitizer.Sanitize(htmlFragment);

            // Assert
            string expected = "<IMG>";
            Assert.Equal(expected, actual, ignoreCase: true);
        }

        /// <summary>
        /// A test for Image Xss vector with grave accent
        /// Example <!-- <IMG SRC=`javascript:alert("RSnake says, 'XSS'")`> -->
        /// </summary>
        [Fact]
        public void ImageGraveAccentXSSTest()
        {
            // Arrange
            var sanitizer = Sanitizer;


            // Act
            string htmlFragment = "<IMG SRC=`javascript:alert(\"RSnake says, 'XSS'\")`>";
            string actual = sanitizer.Sanitize(htmlFragment);

            // Assert
            string expected = "<img>";
            Assert.Equal(expected, actual, ignoreCase: true);
        }

        /// <summary>
        /// A test for Image Xss vector with malformed
        /// Example <!-- <IMG \"\"\"><SCRIPT>alert(\"XSS\")</SCRIPT>\"> -->
        /// </summary>
        [Fact]
        public void ImageMalformedXSSTest()
        {
            // Arrange
            var sanitizer = Sanitizer;


            // Act
            string htmlFragment = "<IMG \"\"\"><SCRIPT>alert(\"XSS\")</SCRIPT>\">";
            string actual = sanitizer.Sanitize(htmlFragment);

            // Assert
            string expected = "<img>\"&gt;";
            Assert.Equal(expected, actual, ignoreCase: true);
        }

        /// <summary>
        /// A test for Image Xss vector with ImageFromCharCode
        /// Example <!-- <IMG SRC=javascript:alert(String.fromCharCode(88,83,83))> -->
        /// </summary>
        [Fact]
        public void ImageFromCharCodeXSSTest()
        {
            // Arrange
            var sanitizer = Sanitizer;


            // Act
            string htmlFragment = "<IMG SRC=javascript:alert(String.fromCharCode(88,83,83))>";
            string actual = sanitizer.Sanitize(htmlFragment);

            // Assert
            string expected = "<img>";
            Assert.Equal(expected, actual, ignoreCase: true);
        }

        /// <summary>
        /// A test for Image Xss vector with UTF-8 Unicode
        /// Example <!-- <IMG SRC=&#106;&#97;&#118;&#97;&#115;&#99;&#114;&#105;&#112;&#116;&#58;&#97;&#108;&#101;&#114;&#116;&#40;&#39;&#88;&#83;&#83;&#39;&#41;> -->
        /// </summary>
        [Fact]
        public void ImageUTF8UnicodeXSSTest()
        {
            // Arrange
            var sanitizer = Sanitizer;


            // Act
            string htmlFragment = "<IMG SRC=&#106;&#97;&#118;&#97;&#115;&#99;&#114;&#105;&#112;&#116;&#58;&#97;&#108;&#101;&#114;&#116;&#40;&#39;&#88;&#83;&#83;&#39;&#41;>";
            string actual = sanitizer.Sanitize(htmlFragment);

            // Assert
            string expected = "<img>";
            Assert.Equal(expected, actual, ignoreCase: true);
        }

        /// <summary>
        /// A test for Image Xss vector with Long UTF-8 Unicode
        /// Example <!-- <IMG SRC=&#0000106&#0000097&#0000118&#0000097&#0000115&#0000099&#0000114&#0000105&#0000112&#0000116&#0000058&#0000097&#0000108&#0000101&#0000114&#0000116&#0000040&#0000039&#0000088&#0000083&#0000083&#0000039&#0000041> -->
        /// </summary>
        [Fact]
        public void ImageLongUTF8UnicodeXSSTest()
        {
            // Arrange
            var sanitizer = Sanitizer;


            // Act
            string htmlFragment = "<IMG SRC=&#0000106&#0000097&#0000118&#0000097&#0000115&#0000099&#0000114&#0000105&#0000112&#0000116&#0000058&#0000097&#0000108&#0000101&#0000114&#0000116&#0000040&#0000039&#0000088&#0000083&#0000083&#0000039&#0000041>";
            string actual = sanitizer.Sanitize(htmlFragment);

            // Assert
            string expected = "<img>";
            Assert.Equal(expected, actual, ignoreCase: true);
        }

        /// <summary>
        /// A test for Image Xss vector with Hex encoding without semicolon
        /// Example <!-- <IMG SRC=&#x6A&#x61&#x76&#x61&#x73&#x63&#x72&#x69&#x70&#x74&#x3A&#x61&#x6C&#x65&#x72&#x74&#x28&#x27&#x58&#x53&#x53&#x27&#x29> -->
        /// </summary>
        [Fact]
        public void ImageHexEncodeXSSTest()
        {
            // Arrange
            var sanitizer = Sanitizer;


            // Act
            string htmlFragment = "<IMG SRC=&#x6A&#x61&#x76&#x61&#x73&#x63&#x72&#x69&#x70&#x74&#x3A&#x61&#x6C&#x65&#x72&#x74&#x28&#x27&#x58&#x53&#x53&#x27&#x29>";
            string actual = sanitizer.Sanitize(htmlFragment);

            // Assert
            string expected = "<img>";
            Assert.Equal(expected, actual, ignoreCase: true);
        }

        /// <summary>
        /// A test for Image Xss vector with embedded tab
        /// Example <!-- <IMG SRC=\"jav	ascript:alert('XSS');\"> -->
        /// </summary>
        [Fact]
        public void ImageEmbeddedTabXSSTest()
        {
            // Arrange
            var sanitizer = Sanitizer;


            // Act
            string htmlFragment = "<IMG SRC=\"jav	ascript:alert('XSS');\">";
            string actual = sanitizer.Sanitize(htmlFragment);

            // Assert
            string expected = "<img>";
            Assert.Equal(expected, actual, ignoreCase: true);
        }

        /// <summary>
        /// A test for Image Xss vector with embedded encoded tab
        /// Example <!-- <IMG SRC="jav&#x09;ascript:alert('XSS');"> -->
        /// </summary>
        [Fact]
        public void ImageEmbeddedEncodedTabXSSTest()
        {
            // Arrange
            var sanitizer = Sanitizer;


            // Act
            string htmlFragment = "<IMG SRC=\"jav&#x09;ascript:alert('XSS');\">";
            string actual = sanitizer.Sanitize(htmlFragment);

            // Assert
            string expected = "<img>";
            Assert.Equal(expected, actual, ignoreCase: true);
        }

        /// <summary>
        /// A test for Image Xss vector with embedded new line
        /// Example <!-- <IMG SRC="jav&#x0A;ascript:alert('XSS');"> -->
        /// </summary>
        [Fact]
        public void ImageEmbeddedNewLineXSSTest()
        {
            // Arrange
            var sanitizer = Sanitizer;


            // Act
            string htmlFragment = "<IMG SRC=\"jav&#x0A;ascript:alert('XSS');\">";
            string actual = sanitizer.Sanitize(htmlFragment);

            // Assert
            string expected = "<img>";
            Assert.Equal(expected, actual, ignoreCase: true);
        }

        /// <summary>
        /// A test for Image Xss vector with embedded carriage return
        /// Example <!-- <IMG SRC=\"jav&#x0D;ascript:alert('XSS');\"> -->
        /// </summary>
        [Fact]
        public void ImageEmbeddedCarriageReturnXSSTest()
        {
            // Arrange
            var sanitizer = Sanitizer;


            // Act
            string htmlFragment = "<IMG SRC=\"jav&#x0D;ascript:alert('XSS');\">";
            string actual = sanitizer.Sanitize(htmlFragment);

            // Assert
            string expected = "<img>";
            Assert.Equal(expected, actual, ignoreCase: true);
        }

        /// <summary>
        /// A test for Image Xss vector with Multiline using ASCII carriage return
        /// Example <!-- <IMG
        /// SRC
        /// =
        /// "
        /// j
        /// a
        /// v
        /// a
        /// s
        /// c
        /// r
        /// i
        /// p
        /// t
        /// :
        /// a
        /// l
        /// e
        /// r
        /// t
        /// (
        /// '
        /// X
        /// S
        /// S
        /// '
        /// )
        /// "
        ///> -->
        /// </summary>
        [Fact]
        public void ImageMultilineInjectedXSSTest()
        {
            // Arrange
            var sanitizer = Sanitizer;


            // Act
            string htmlFragment = @"<IMG
SRC
=
""
j
a
v
a
s
c
r
i
p
t
:
a
l
e
r
t
(
'
X
S
S
'
)
""
>
";

            string actual = sanitizer.Sanitize(htmlFragment);

            // Assert
            string expected = "<img>\n";
            Assert.Equal(expected, actual, ignoreCase: true);
        }

        /// <summary>
        /// A test for Image Xss vector with Null breaks up Javascript directive
        /// Example <!-- perl -e 'print "<IMG SRC=java\0script:alert(\"XSS\")>";' > out -->
        /// </summary>
        [Fact]
        public void ImageNullBreaksUpXSSTest1()
        {
            // Arrange
            var sanitizer = Sanitizer;


            // Act
            string htmlFragment = "<IMG SRC=java\0script:alert(\"XSS\")>";
            string actual = sanitizer.Sanitize(htmlFragment);

            // Assert
            string expected = "<img>";
            Assert.Equal(expected, actual, ignoreCase: true);
        }
        
        /// <summary>
        /// A test for Image Xss vector with Null breaks up cross site scripting vector
        /// Example <!-- <image src=" perl -e 'print "<SCR\0IPT>alert(\"XSS\")</SCR\0IPT>";' > out "> -->
        /// </summary>
        [Fact]
        public void ImageNullBreaksUpXSSTest2()
        {
            // Arrange
            var sanitizer = Sanitizer;


            // Act
            string htmlFragment = "<SCR\0IPT>alert(\"XSS\")</SCR\0IPT>";
            string actual = sanitizer.Sanitize(htmlFragment);

            // Assert
            string expected = "";
            Assert.Equal(expected, actual, ignoreCase: true);
        }

        /// <summary>
        /// A test for Image Xss vector with spaces and Meta characters
        /// Example <!-- <IMG SRC=" &#14;  javascript:alert('XSS');"> -->
        /// </summary>
        [Fact]
        public void ImageSpaceAndMetaCharXSSTest()
        {
            // Arrange
            var sanitizer = Sanitizer;


            // Act
            string htmlFragment = "<IMG SRC=\" &#14;  javascript:alert('XSS');\">";
            string actual = sanitizer.Sanitize(htmlFragment);

            // Assert
            string expected = "<img>";
            Assert.Equal(expected, actual, ignoreCase: true);
        }

        /// <summary>
        /// A test for Image Xss vector with half open html
        /// Example <!-- <IMG SRC="javascript:alert('XSS')" -->
        /// </summary>
        [Fact]
        public void ImageHalfOpenHtmlXSSTest()
        {
            // Arrange
            var sanitizer = Sanitizer;


            // Act
            string htmlFragment = "<IMG SRC=\"javascript:alert('XSS')\"";
            string actual = sanitizer.Sanitize(htmlFragment);

            // Assert
            string expected = "";
            Assert.Equal(expected, actual, ignoreCase: true);
        }

        /// <summary>
        /// A test for Image Xss vector with double open angle bracket
        /// Example <!-- <image src=http://ha.ckers.org/scriptlet.html < -->
        /// </summary>
        [Fact]
        public void ImageDoubleOpenAngleBracketXSSTest()
        {
            // Arrange
            var sanitizer = Sanitizer;

            // Act
            string htmlFragment = "<image src=http://ha.ckers.org/scriptlet.html <";
            string actual = sanitizer.Sanitize(htmlFragment);

            // Assert
            string expected = "";
            Assert.Equal(expected, actual, ignoreCase: true);
        }

        /// <summary>
        /// A test for Dic Xss vector with Javascript escaping
        /// Example <!-- <div style="\";alert('XSS');//"> -->
        /// </summary>
        [Fact]
        public void DivJavascriptEscapingXSSTest()
        {
            // Arrange
            var sanitizer = Sanitizer;


            // Act
            string htmlFragment = "<div style=\"\";alert('XSS');//\">";
            string actual = sanitizer.Sanitize(htmlFragment);

            // Assert
            string expected = "<div style=\"\"></div>";
            Assert.Equal(expected, actual, ignoreCase: true);
        }

        /// <summary>
        /// A test for Image Xss vector with input image
        /// Example <!-- <INPUT TYPE="IMAGE" SRC="javascript:alert('XSS');"> -->
        /// </summary>
        [Fact]
        public void ImageInputXSSTest()
        {
            // Arrange
            var sanitizer = Sanitizer;


            // Act
            string htmlFragment = "<INPUT TYPE=\"IMAGE\" SRC=\"javascript:alert('XSS');\">";
            string actual = sanitizer.Sanitize(htmlFragment);

            // Assert
            string expected = "<input type=\"image\">";
            Assert.Equal(expected, actual, ignoreCase: true);
        }

        /// <summary>
        /// A test for Image Xss vector with Dynsrc
        /// Example <!-- <IMG DYNSRC="javascript:alert('XSS')"> -->
        /// </summary>
        [Fact]
        public void ImageDynsrcXSSTest()
        {
            // Arrange
            var sanitizer = Sanitizer;


            // Act
            string htmlFragment = "<IMG DYNSRC=\"javascript:alert('XSS')\">";
            string actual = sanitizer.Sanitize(htmlFragment);

            // Assert
            string expected = "<img>";
            Assert.Equal(expected, actual, ignoreCase: true);
        }

        /// <summary>
        /// A test for Image Xss vector with Lowsrc
        /// Example <!-- <IMG LOWSRC="javascript:alert('XSS')"> -->
        /// </summary>
        [Fact]
        public void ImageLowsrcXSSTest()
        {
            // Arrange
            var sanitizer = Sanitizer;


            // Act
            string htmlFragment = "<IMG LOWSRC=\"javascript:alert('XSS')\">";
            string actual = sanitizer.Sanitize(htmlFragment);

            // Assert
            string expected = "<img>";
            Assert.Equal(expected, actual, ignoreCase: true);
        }

        /// <summary>
        /// A test for Xss vector with BGSound
        /// Example <!-- <BGSOUND SRC="javascript:alert('XSS');"> -->
        /// </summary>
        [Fact]
        public void BGSoundXSSTest()
        {
            // Arrange
            var sanitizer = Sanitizer;


            // Act
            string htmlFragment = "<BGSOUND SRC=\"javascript:alert('XSS');\">";
            string actual = sanitizer.Sanitize(htmlFragment);

            // Assert
            string expected = "";
            Assert.Equal(expected, actual, ignoreCase: true);
        }

        /// <summary>
        /// A test for BR with Javascript Include
        /// Example <!-- <BR SIZE="&{alert('XSS')}"> -->
        /// </summary>
        [Fact]
        public void BRJavascriptIncludeXSSTest()
        {
            // Arrange
            var sanitizer = Sanitizer;


            // Act
            string htmlFragment = "<BR SIZE=\"&{alert('XSS')}\">";
            string actual = sanitizer.Sanitize(htmlFragment);

            // Assert
            string expected = "<BR>";
            Assert.Equal(expected, actual, ignoreCase: true);
        }

        /// <summary>
        /// A test for P with url in style
        /// Example <!-- <p STYLE="behavior: url(www.ha.ckers.org);"> -->
        /// </summary>
        [Fact]
        public void PWithUrlInStyleXSSTest()
        {
            // Arrange
            var sanitizer = Sanitizer;


            // Act
            string htmlFragment = "<p STYLE=\"behavior: url(www.ha.ckers.org);\">";
            string actual = sanitizer.Sanitize(htmlFragment);

            // Assert
            // intentionally keep it failing to get notice when reviewing unit tests so can disucss
            string expected = "<p></p>";
            Assert.Equal(expected, actual, ignoreCase: true);
        }

        /// <summary>
        /// A test for Image with vbscript
        /// Example <!-- <IMG SRC='vbscript:msgbox("XSS")'> -->
        /// </summary>
        [Fact]
        public void ImageWithVBScriptXSSTest()
        {
            // Arrange
            var sanitizer = Sanitizer;


            // Act
            string htmlFragment = "<IMG SRC='vbscript:msgbox(\"XSS\")'>";
            string actual = sanitizer.Sanitize(htmlFragment);

            // Assert
            string expected = "<img>";
            Assert.Equal(expected, actual, ignoreCase: true);
        }

        /// <summary>
        /// A test for Image with Mocha
        /// Example <!-- <IMG SRC="mocha:[code]"> -->
        /// </summary>
        [Fact]
        public void ImageWithMochaXSSTest()
        {
            // Arrange
            var sanitizer = Sanitizer;


            // Act
            string htmlFragment = "<IMG SRC=\"mocha:[code]\">";
            string actual = sanitizer.Sanitize(htmlFragment);

            // Assert
            string expected = "<img>";
            Assert.Equal(expected, actual, ignoreCase: true);
        }

        /// <summary>
        /// A test for Image with Livescript
        /// Example <!-- <IMG SRC="Livescript:[code]"> -->
        /// </summary>
        [Fact]
        public void ImageWithLivescriptXSSTest()
        {
            // Arrange
            var sanitizer = Sanitizer;


            // Act
            string htmlFragment = "<IMG SRC=\"Livescript:[code]\">";
            string actual = sanitizer.Sanitize(htmlFragment);

            // Assert
            string expected = "<img>";
            Assert.Equal(expected, actual, ignoreCase: true);
        }

        /// <summary>
        /// A test for Iframe
        /// Example <!-- <IFRAME SRC="javascript:alert('XSS');"></IFRAME> -->
        /// </summary>
        [Fact]
        public void IframeXSSTest()
        {
            // Arrange
            var sanitizer = Sanitizer;


            // Act
            string htmlFragment = "<IFRAME SRC=\"javascript:alert('XSS');\"></IFRAME>";
            string actual = sanitizer.Sanitize(htmlFragment);

            // Assert
            string expected = "";
            Assert.Equal(expected, actual, ignoreCase: true);
        }

        /// <summary>
        /// A test for Frame
        /// Example <!-- <FRAMESET><FRAME SRC="javascript:alert('XSS');"></FRAMESET> -->
        /// </summary>
        [Fact]
        public void FrameXSSTest()
        {
            // Arrange
            var sanitizer = Sanitizer;


            // Act
            string htmlFragment = "<FRAMESET><FRAME SRC=\"javascript:alert('XSS');\"></FRAMESET>";
            string actual = sanitizer.Sanitize(htmlFragment);

            // Assert
            string expected = "";
            Assert.Equal(expected, actual, ignoreCase: true);
        }

        /// <summary>
        /// A test for Table
        /// Example <!-- <TABLE BACKGROUND="javascript:alert('XSS')"> -->
        /// </summary>
        [Fact]
        public void TableXSSTest()
        {
            // Arrange
            var sanitizer = Sanitizer;


            // Act
            string htmlFragment = "<TABLE BACKGROUND=\"javascript:alert('XSS')\">";
            string actual = sanitizer.Sanitize(htmlFragment);

            // Assert
            string expected = "<table></table>";
            Assert.Equal(expected, actual, ignoreCase: true);
        }

        /// <summary>
        /// A test for TD
        /// Example <!-- <TABLE><TD BACKGROUND="javascript:alert('XSS')"> -->
        /// </summary>
        [Fact]
        public void TDXSSTest()
        {
            // Arrange
            var sanitizer = Sanitizer;


            // Act
            string htmlFragment = "<TABLE><TD BACKGROUND=\"javascript:alert('XSS')\">";
            string actual = sanitizer.Sanitize(htmlFragment);

            // Assert
            string expected = "<table><tbody><tr><td></td></tr></tbody></table>";
            Assert.Equal(expected, actual, ignoreCase: true);
        }

        /// <summary>
        /// A test for Div Background Image
        /// Example <!-- <DIV STYLE="background-image: url(javascript:alert('XSS'))"> -->
        /// </summary>
        [Fact]
        public void DivBackgroundImageXSSTest()
        {
            // Arrange
            var sanitizer = Sanitizer;


            // Act
            string htmlFragment = "<DIV STYLE=\"background-image: url(javascript:alert('XSS'))\">";
            string actual = sanitizer.Sanitize(htmlFragment);

            // Assert
            string expected = "<div></div>";
            Assert.Equal(expected, actual, ignoreCase: true);
        }

        /// <summary>
        /// A test for Div Background Image  with unicoded XSS
        /// Example <!-- <DIV STYLE="background-image:\0075\0072\006C\0028'\006a\0061\0076\0061\0073\0063\0072\0069\0070\0074\003a\0061\006c\0065\0072\0074\0028.1027\0058.1053\0053\0027\0029'\0029"> -->
        /// </summary>
        [Fact]
        public void DivBackgroundImageWithUnicodedXSSTest()
        {
            // Arrange
            var sanitizer = Sanitizer;


            // Act
            string htmlFragment = @"<DIV STYLE=""background-image:\0075\0072\006C\0028'\006a\0061\0076\0061\0073\0063\0072\0069\0070\0074\003a\0061\006c\0065\0072\0074\0028\0027\0058\0053\0053\0027\0029'\0029"">";
            string actual = sanitizer.Sanitize(htmlFragment);

            // Assert
            string expected = "<div></div>";
            Assert.Equal(expected, actual, ignoreCase: true);
        }

        /// <summary>
        /// A test for Div Background Image  with extra characters
        /// Example <!-- <DIV STYLE="background-image: url(&#1;javascript:alert('XSS'))"> -->
        /// </summary>
        [Fact]
        public void DivBackgroundImageWithExtraCharactersXSSTest()
        {
            // Arrange
            var sanitizer = Sanitizer;


            // Act
            string htmlFragment = "<DIV STYLE=\"background-image: url(&#1;javascript:alert('XSS'))\">";
            string actual = sanitizer.Sanitize(htmlFragment);

            // Assert
            string expected = "<div></div>";
            Assert.Equal(expected, actual, ignoreCase: true);
        }

        /// <summary>
        /// A test for DIV expression
        /// Example <!-- <DIV STYLE="width: expression(alert('XSS'));"> -->
        /// </summary>
        [Fact]
        public void DivExpressionXSSTest()
        {
            // Arrange
            var sanitizer = Sanitizer;


            // Act
            string htmlFragment = "<DIV STYLE=\"width: expression(alert('XSS'));\">";
            string actual = sanitizer.Sanitize(htmlFragment);

            // Assert
            string expected = "<div></div>";
            Assert.Equal(expected, actual, ignoreCase: true);
        }

        /// <summary>
        /// A test for Image with break up expression
        /// Example <!-- <IMG STYLE="xss:expr/*XSS*/ession(alert('XSS'))"> -->
        /// </summary>
        [Fact]
        public void ImageStyleExpressionXSSTest()
        {
            // Arrange
            var sanitizer = Sanitizer;


            // Act
            string htmlFragment = "<IMG STYLE=\"xss:expr/*XSS*/ession(alert('XSS'))\">";
            string actual = sanitizer.Sanitize(htmlFragment);

            // Assert
            string expected = "<img>";
            Assert.Equal(expected, actual, ignoreCase: true);
        }

        /// <summary>
        /// A test for AnchorTag with break up expression
        /// Example <!-- exp/*<A STYLE='no\xss:noxss("*//*");xss:&#101;x&#x2F;*XSS*//*/*/pression(alert("XSS"))'> -->
        /// </summary>
        [Fact]
        public void AnchorTagStyleExpressionXSSTest()
        {
            // Arrange
            var sanitizer = Sanitizer;


            // Act
            string htmlFragment = "exp/*<A STYLE='no\\xss:noxss(\"*//*\");xss:&#101;x&#x2F;*XSS*//*/*/pression(alert(\"XSS\"))'>";
            string actual = sanitizer.Sanitize(htmlFragment);

            // Assert
            string expected = "exp/*<a></a>";
            Assert.Equal(expected, actual, ignoreCase: true);
        }

        /// <summary>
        /// A test for BaseTag
        /// Example <!-- <BASE HREF="javascript:alert('XSS');//"> -->
        /// </summary>
        [Fact]
        public void BaseTagXSSTest()
        {
            // Arrange
            var sanitizer = Sanitizer;


            // Act
            string htmlFragment = "<BASE HREF=\"javascript:alert('XSS');//\">";
            string actual = sanitizer.Sanitize(htmlFragment);

            // Assert
            string expected = "";
            Assert.Equal(expected, actual, ignoreCase: true);
        }

        /// <summary>
        /// A test for EMBEDTag
        /// Example <!-- <EMBED SRC="http://ha.ckers.org/xss.swf" AllowScriptAccess="always"></EMBED> -->
        /// </summary>
        [Fact]
        public void EmbedTagXSSTest()
        {
            // Arrange
            var sanitizer = Sanitizer;


            // Act
            string htmlFragment = "<EMBED SRC=\"http://ha.ckers.org/xss.swf\" AllowScriptAccess=\"always\"></EMBED>";
            string actual = sanitizer.Sanitize(htmlFragment);

            // Assert
            string expected = "";
            Assert.Equal(expected, actual, ignoreCase: true);
        }

        /// <summary>
        /// A test for EMBEDSVG
        /// Example <!-- <EMBED SRC="data:image/svg+xml;base64,PHN2ZyB4bWxuczpzdmc9Imh0dH A6Ly93d3cudzMub3JnLzIwMDAvc3ZnIiB4bWxucz0iaHR0cDovL3d3dy53My5vcmcv MjAwMC9zdmciIHhtbG5zOnhsaW5rPSJodHRwOi8vd3d3LnczLm9yZy8xOTk5L3hs aW5rIiB2ZXJzaW9uPSIxLjAiIHg9IjAiIHk9IjAiIHdpZHRoPSIxOTQiIGhlaWdodD0iMjAw IiBpZD0ieHNzIj48c2NyaXB0IHR5cGU9InRleHQvZWNtYXNjcmlwdCI+YWxlcnQoIlh TUyIpOzwvc2NyaXB0Pjwvc3ZnPg==" type="image/svg+xml" AllowScriptAccess="always"></EMBED> -->
        /// </summary>
        [Fact]
        public void EmbedSVGXSSTest()
        {
            // Arrange
            var sanitizer = Sanitizer;


            // Act
            string htmlFragment = "<EMBED SRC=\"data:image/svg+xml;base64,PHN2ZyB4bWxuczpzdmc9Imh0dH A6Ly93d3cudzMub3JnLzIwMDAvc3ZnIiB4bWxucz0iaHR0cDovL3d3dy53My5vcmcv MjAwMC9zdmciIHhtbG5zOnhsaW5rPSJodHRwOi8vd3d3LnczLm9yZy8xOTk5L3hs aW5rIiB2ZXJzaW9uPSIxLjAiIHg9IjAiIHk9IjAiIHdpZHRoPSIxOTQiIGhlaWdodD0iMjAw IiBpZD0ieHNzIj48c2NyaXB0IHR5cGU9InRleHQvZWNtYXNjcmlwdCI+YWxlcnQoIlh TUyIpOzwvc2NyaXB0Pjwvc3ZnPg==\" type=\"image/svg+xml\" AllowScriptAccess=\"always\"></EMBED>";
            string actual = sanitizer.Sanitize(htmlFragment);

            // Assert
            string expected = "";
            Assert.Equal(expected, actual, ignoreCase: true);
        }

        /// <summary>
        /// A test for XML namespace
        /// Example <!-- <HTML xmlns:xss>  <?import namespace="xss" implementation="http://ha.ckers.org/xss.htc">  <xss:xss>XSS</xss:xss></HTML> -->
        /// </summary>
        [Fact]
        public void XmlNamespaceXSSTest()
        {
            // Arrange
            var sanitizer = Sanitizer;


            // Act
            string htmlFragment = "<HTML xmlns:xss><?import namespace=\"xss\" implementation=\"http://ha.ckers.org/xss.htc\"><xss:xss>XSS</xss:xss></HTML>";
            string actual = sanitizer.Sanitize(htmlFragment);

            // Assert
            string expected = "";
            Assert.Equal(expected, actual, ignoreCase: true);
        }

        /// <summary>
        /// A test for XML with CData
        /// Example <!-- <XML ID=I><X><C><![CDATA[<IMG SRC="javas]]><![CDATA[cript:alert('XSS');">]]></C></X></xml><SPAN DATASRC=#I DATAFLD=C DATAFORMATAS=HTML></SPAN> -->
        /// </summary>
        [Fact]
        public void XmlWithCDataXSSTest()
        {
            // Arrange
            var sanitizer = Sanitizer;


            // Act
            string htmlFragment = "<XML ID=I><X><C><![CDATA[<IMG SRC=\"javas]]><![CDATA[cript:alert('XSS');\">]]></C></X></xml><SPAN DATASRC=#I DATAFLD=C DATAFORMATAS=HTML></SPAN>";
            string actual = sanitizer.Sanitize(htmlFragment);

            // Assert
            string expected = "<SPAN></SPAN>";
            Assert.Equal(expected, actual, ignoreCase: true);
        }

        /// <summary>
        /// A test for XML with Comment obfuscation
        /// </summary>
        [Fact]
        public void XmlWithCommentObfuscationXSSTest()
        {
            // Arrange
            var sanitizer = Sanitizer;


            // Act
            string htmlFragment = "<XML ID=\"xss\"><I><B>&lt;IMG SRC=\"javas<!-- -->cript:alert('XSS')\"&gt;</B></I></XML><SPAN DATASRC=\"#xss\" DATAFLD=\"B\" DATAFORMATAS=\"HTML\"></SPAN>";
            string actual = sanitizer.Sanitize(htmlFragment);

            // Assert
            string expected = "<SPAN></SPAN>";
            Assert.Equal(expected, actual, ignoreCase: true);
        }

        /// <summary>
        /// A test for XML with Embedded script
        /// Example <!-- <XML SRC="xsstest.xml" ID=I></XML><SPAN DATASRC=#I DATAFLD=C DATAFORMATAS=HTML></SPAN> -->
        /// </summary>
        [Fact]
        public void XmlWithEmbeddedScriptXSSTest()
        {
            // Arrange
            var sanitizer = Sanitizer;


            // Act
            string htmlFragment = "<XML SRC=\"xsstest.xml\" ID=I></XML><SPAN DATASRC=#I DATAFLD=C DATAFORMATAS=HTML></SPAN>";
            string actual = sanitizer.Sanitize(htmlFragment);

            // Assert
            string expected = "<SPAN></SPAN>";
            Assert.Equal(expected, actual, ignoreCase: true);
        }

        /// <summary>
        /// A test for Html + Time
        /// Example <!-- <HTML><BODY><?xml:namespace prefix="t" ns="urn:schemas-microsoft-com:time"><?import namespace="t" implementation="#default#time2"><t:set attributeName="innerHTML" to="XSS&lt;SCRIPT DEFER&gt;alert(&quot;XSS&quot;)&lt;/SCRIPT&gt;"></BODY></HTML> -->
        /// </summary>
        [Fact]
        public void HtmlPlusTimeXSSTest()
        {
            // Arrange
            var sanitizer = Sanitizer;


            // Act
            string htmlFragment = "<HTML><BODY><?xml:namespace prefix=\"t\" ns=\"urn:schemas-microsoft-com:time\"><?import namespace=\"t\" implementation=\"#default#time2\"><t:set attributeName=\"innerHTML\" to=\"XSS&lt;SCRIPT DEFER&gt;alert(&quot;XSS&quot;)&lt;/SCRIPT&gt;\"></BODY></HTML>";
            string actual = sanitizer.Sanitize(htmlFragment);

            // Assert
            string expected = "";
            Assert.Equal(expected, actual, ignoreCase: true);
        }

        /// <summary>
        /// A test for AnchorTag with javascript link location
        /// Example <!-- <A HREF="javascript:document.location='http://www.google.com/'">XSS</A> -->
        /// </summary>
        [Fact]
        public void AnchorTagJavascriptLinkLocationXSSTest()
        {
            // Arrange
            var sanitizer = Sanitizer;


            // Act
            string htmlFragment = "<A HREF=\"javascript:document.location='http://www.google.com/'\">XSS</A>";
            string actual = sanitizer.Sanitize(htmlFragment);

            // Assert
            string expected = "<a>XSS</a>";
            Assert.Equal(expected, actual, ignoreCase: true);
        }

        /// <summary>
        /// A test for Div with no filter evasion
        /// Example <!-- <Div style="background-color: http://www.codeplex.com?url=<SCRIPT SRC=http://ha.ckers.org/xss.js></SCRIPT>"> -->
        /// </summary>
        [Fact]
        public void DivNoFilterEvasionXSSTest()
        {
            // Arrange
            var sanitizer = Sanitizer;


            // Act
            string htmlFragment = "<Div style=\"background-color: http://www.codeplex.com?url=<SCRIPT SRC=http://ha.ckers.org/xss.js></SCRIPT>\">";
            string actual = sanitizer.Sanitize(htmlFragment);

            // Assert
            string expected = "<div></div>";
            Assert.Equal(expected, actual, ignoreCase: true);
        }

        /// <summary>
        /// A test for Div with style expression and no filter evasion
        /// Example <!-- <Div style="background-color: expression(<SCRIPT SRC=http://ha.ckers.org/xss.js></SCRIPT>)"> -->
        /// </summary>
        [Fact]
        public void DivStyleExpressionNoFilterEvasionXSSTest()
        {
            // Arrange
            var sanitizer = Sanitizer;


            // Act
            string htmlFragment = "<Div style=\"background-color: expression(<SCRIPT SRC=http://ha.ckers.org/xss.js></SCRIPT>)\">";
            string actual = sanitizer.Sanitize(htmlFragment);

            // Assert
            string expected = "<div></div>";
            Assert.Equal(expected, actual, ignoreCase: true);
        }

        /// <summary>
        /// A test for AnchorTag with non alpha non digit xss
        /// Example <!-- <A HREF="http://www.codeplex.com?url=<SCRIPT/XSS SRC="http://ha.ckers.org/xss.js"></SCRIPT>">XSS</A> -->
        /// </summary>
        [Fact]
        public void AnchorTagNonAlphaNonDigitXSSTest()
        {
            // Arrange
            var sanitizer = Sanitizer;


            // Act
            string htmlFragment = "<A HREF=\"http://www.codeplex.com?url=<SCRIPT/XSS SRC=\"http://ha.ckers.org/xss.js\"></SCRIPT>\">XSS</A>";
            string actual = sanitizer.Sanitize(htmlFragment);

            // Assert
            string expected = "<a href=\"http://www.codeplex.com?url=&lt;SCRIPT/XSS SRC=\">\"&gt;XSS</a>";
            Assert.Equal(expected, actual, ignoreCase: true);
        }

        /// <summary>
        /// A test for Div with non alpha non digit xss
        /// Example <!-- <Div style="background-color: http://www.codeplex.com?url=<SCRIPT/XSS SRC=http://ha.ckers.org/xss.js></SCRIPT>"> -->
        /// </summary>
        [Fact]
        public void DivNonAlphaNonDigitXSSTest()
        {
            // Arrange
            var sanitizer = Sanitizer;


            // Act
            string htmlFragment = "<Div style=\"background-color: http://www.codeplex.com?url=<SCRIPT/XSS SRC=\"http://ha.ckers.org/xss.js\"></SCRIPT>\">";
            string actual = sanitizer.Sanitize(htmlFragment);

            // Assert
            string expected = "<div>\"&gt;</div>";
            Assert.Equal(expected, actual, ignoreCase: true);
        }

        /// <summary>
        /// A test for Div with style expression and non alpha non digit xss
        /// Example <!-- <Div style="background-color: expression(<SCRIPT/XSS SRC="http://ha.ckers.org/xss.js"></SCRIPT>)"> -->
        /// </summary>
        [Fact]
        public void DivStyleExpressionNonAlphaNonDigitXSSTest()
        {
            // Arrange
            var sanitizer = Sanitizer;


            // Act
            string htmlFragment = "<Div style=\"background-color: expression(<SCRIPT/XSS SRC=\"http://ha.ckers.org/xss.js\"></SCRIPT>)\">";
            string actual = sanitizer.Sanitize(htmlFragment);

            // Assert
            string expected = "<div>)\"&gt;</div>";
            Assert.Equal(expected, actual, ignoreCase: true);
        }

        /// <summary>
        /// A test for Div with non alpha non digit part 3 xss
        /// Example <!-- <Div style="background-color: http://www.codeplex.com?url=<SCRIPT/SRC=http://ha.ckers.org/xss.js></SCRIPT>"> -->
        /// </summary>
        [Fact]
        public void DivNonAlphaNonDigit3XSSTest()
        {
            // Arrange
            var sanitizer = Sanitizer;


            // Act
            string htmlFragment = "<Div style=\"background-color: http://www.codeplex.com?url=<SCRIPT/SRC=\"http://ha.ckers.org/xss.js\"></SCRIPT>\">";
            string actual = sanitizer.Sanitize(htmlFragment);

            // Assert
            string expected = "<div>\"&gt;</div>";
            Assert.Equal(expected, actual, ignoreCase: true);
        }

        /// <summary>
        /// A test for Div with style expression and non alpha non digit part 3 xss
        /// Example <!-- <Div style="background-color: expression(<SCRIPT/SRC="http://ha.ckers.org/xss.js"></SCRIPT>)"> -->
        /// </summary>
        [Fact]
        public void DivStyleExpressionNonAlphaNonDigit3XSSTest()
        {
            // Arrange
            var sanitizer = Sanitizer;


            // Act
            string htmlFragment = "<Div style=\"background-color: expression(<SCRIPT/SRC=\"http://ha.ckers.org/xss.js\"></SCRIPT>)\">";
            string actual = sanitizer.Sanitize(htmlFragment);

            // Assert
            string expected = "<div>)\"&gt;</div>";
            Assert.Equal(expected, actual, ignoreCase: true);
        }

        /// <summary>
        /// A test for AnchorTag with Extraneous open brackets xss
        /// Example <!-- <A HREF="http://www.codeplex.com?url=<<SCRIPT>alert("XSS");//<</SCRIPT>">XSS</A> -->
        /// </summary>
        [Fact]
        public void AnchorTagExtraneousOpenBracketsXSSTest()
        {
            // Arrange
            var sanitizer = Sanitizer;


            // Act
            string htmlFragment = "<A HREF=\"http://www.codeplex.com?url=<<SCRIPT>alert(\"XSS\");//<</SCRIPT>\">XSS</A>";
            string actual = sanitizer.Sanitize(htmlFragment);

            // Assert
            string expected = "<a href=\"http://www.codeplex.com?url=&lt;&lt;SCRIPT&gt;alert(\">\"&gt;XSS</a>";
            Assert.Equal(expected, actual, ignoreCase: true);
        }

        /// <summary>
        /// A test for Div with Extraneous open brackets xss
        /// Example <!-- <Div style="background-color: http://www.codeplex.com?url=<<SCRIPT>alert("XSS");//<</SCRIPT>"> -->
        /// </summary>
        [Fact]
        public void DivExtraneousOpenBracketsXSSTest()
        {
            // Arrange
            var sanitizer = Sanitizer;


            // Act
            string htmlFragment = "<Div style=\"background-color: http://www.codeplex.com?url=<<SCRIPT>alert(\"XSS\");//<</SCRIPT>\">";
            string actual = sanitizer.Sanitize(htmlFragment);

            // Assert
            string expected = "<div>\"&gt;</div>";
            Assert.Equal(expected, actual, ignoreCase: true);
        }

        /// <summary>
        /// A test for Div with style expression and Extraneous open brackets xss
        /// Example <!-- <Div style="background-color: expression(<<SCRIPT>alert("XSS");//<</SCRIPT>)"> -->
        /// </summary>
        [Fact]
        public void DivStyleExpressionExtraneousOpenBracketsXSSTest()
        {
            // Arrange
            var sanitizer = Sanitizer;

            // Act
            string htmlFragment = "<Div style=\"background-color: expression(<<SCRIPT>alert(\"XSS\");//<</SCRIPT>)\">";
            string actual = sanitizer.Sanitize(htmlFragment);

            // Assert
            string expected = "<div>)\"&gt;</div>";
            Assert.Equal(expected, actual, ignoreCase: true);
        }

        /// <summary>
        /// A test for Div with No closing script tags xss
        /// Example <!-- <Div style="background-color: http://www.codeplex.com?url=<SCRIPT SRC=http://ha.ckers.org/xss.js?<B>"> -->
        /// </summary>
        [Fact]
        public void DivNoClosingScriptTagsXSSTest()
        {
            // Arrange
            var sanitizer = Sanitizer;


            // Act
            string htmlFragment = "<Div style=\"background-color: http://www.codeplex.com?url=<SCRIPT SRC=http://ha.ckers.org/xss.js?<B>\">";
            string actual = sanitizer.Sanitize(htmlFragment);

            // Assert
            string expected = "<div></div>";
            Assert.Equal(expected, actual, ignoreCase: true);
        }

        /// <summary>
        /// A test for Div with style expression and No closing script tags xss
        /// Example <!-- <Div style="background-color: expression(<SCRIPT SRC=http://ha.ckers.org/xss.js?<B>)"> -->
        /// </summary>
        [Fact]
        public void DivStyleExpressionNoClosingScriptTagsXSSTest()
        {
            // Arrange
            var sanitizer = Sanitizer;


            // Act
            string htmlFragment = "<Div style=\"background-color: expression(<SCRIPT SRC=http://ha.ckers.org/xss.js?<B>)\">";
            string actual = sanitizer.Sanitize(htmlFragment);

            // Assert
            string expected = "<div></div>";
            Assert.Equal(expected, actual, ignoreCase: true);
        }

        /// <summary>
        /// A test for AnchorTag with Protocol resolution in script tags xss
        /// Example <!-- <A HREF="http://www.codeplex.com?url=<SCRIPT SRC=//ha.ckers.org/.j>">XSS</A> -->
        /// </summary>
        [Fact]
        public void AnchorTagProtocolResolutionScriptXSSTest()
        {
            // Arrange
            var sanitizer = Sanitizer;


            // Act
            string htmlFragment = "<A HREF=\"http://www.codeplex.com?url=<SCRIPT SRC=//ha.ckers.org/.j>\">XSS</A>";
            string actual = sanitizer.Sanitize(htmlFragment);

            // Assert
            string expected = "<a href=\"http://www.codeplex.com?url=&lt;SCRIPT SRC=//ha.ckers.org/.j&gt;\">XSS</a>";
            Assert.Equal(expected, actual, ignoreCase: true);
        }

        /// <summary>
        /// A test for Div with Protocol resolution in script tags xss
        /// Example <!-- <Div style="background-color: http://www.codeplex.com?url=<SCRIPT SRC=//ha.ckers.org/.j>"> -->
        /// </summary>
        [Fact]
        public void DivProtocolResolutionScriptXSSTest()
        {
            // Arrange
            var sanitizer = Sanitizer;


            // Act
            string htmlFragment = "<Div style=\"background-color: http://www.codeplex.com?url=<SCRIPT SRC=//ha.ckers.org/.j>\">";
            string actual = sanitizer.Sanitize(htmlFragment);

            // Assert
            string expected = "<div></div>";
            Assert.Equal(expected, actual, ignoreCase: true);
        }

        /// <summary>
        /// A test for Div with style expression and Protocol resolution in script tags xss
        /// Example <!-- <Div style="background-color: expression(<SCRIPT SRC=//ha.ckers.org/.j>)"> -->
        /// </summary>
        [Fact]
        public void DivStyleExpressionProtocolResolutionScriptXSSTest()
        {
            // Arrange
            var sanitizer = Sanitizer;


            // Act
            string htmlFragment = "<Div style=\"background-color: expression(<SCRIPT SRC=//ha.ckers.org/.j>)\">";
            string actual = sanitizer.Sanitize(htmlFragment);

            // Assert
            string expected = "<div></div>";
            Assert.Equal(expected, actual, ignoreCase: true);
        }

        /// <summary>
        /// A test for AnchorTag with no single quotes or double quotes or semicolons xss
        /// Example <!-- <A HREF="http://www.codeplex.com?url=<SCRIPT>a=/XSS/alert(a.source)</SCRIPT>">XSS</A> -->
        /// </summary>
        [Fact]
        public void AnchorTagNoQuotesXSSTest()
        {
            // Arrange
            var sanitizer = Sanitizer;


            // Act
            string htmlFragment = "<A HREF=\"http://www.codeplex.com?url=<SCRIPT>a=/XSS/alert(a.source)</SCRIPT>\">XSS</A>";
            string actual = sanitizer.Sanitize(htmlFragment);

            // Assert
            string expected = "<a href=\"http://www.codeplex.com?url=&lt;SCRIPT&gt;a=/XSS/alert(a.source)&lt;/SCRIPT&gt;\">XSS</a>";
            Assert.Equal(expected, actual, ignoreCase: true);
        }

        /// <summary>
        /// A test for Div with no single quotes or double quotes or semicolons xss
        /// Example <!-- <Div style="background-color: http://www.codeplex.com?url=<SCRIPT>a=/XSS/alert(a.source)</SCRIPT>"> -->
        /// </summary>
        [Fact]
        public void DivNoQuotesXSSTest()
        {
            // Arrange
            var sanitizer = Sanitizer;


            // Act
            string htmlFragment = "<Div style=\"background-color: http://www.codeplex.com?url=<SCRIPT>a=/XSS/alert(a.source)</SCRIPT>\">";
            string actual = sanitizer.Sanitize(htmlFragment);

            // Assert
            string expected = "<div></div>";
            Assert.Equal(expected, actual, ignoreCase: true);
        }

        /// <summary>
        /// A test for Div with style expression and no single quotes or double quotes or semicolons xss
        /// Example <!-- <Div style="background-color: expression(<SCRIPT>a=/XSS/alert(a.source)</SCRIPT>)"> -->
        /// </summary>
        [Fact]
        public void DivStyleExpressionNoQuotesXSSTest()
        {
            // Arrange
            var sanitizer = Sanitizer;


            // Act
            string htmlFragment = "<Div style=\"background-color: expression(<SCRIPT>a=/XSS/alert(a.source)</SCRIPT>)\">";
            string actual = sanitizer.Sanitize(htmlFragment);

            // Assert
            string expected = "<div></div>";
            Assert.Equal(expected, actual, ignoreCase: true);
        }

        /// <summary>
        /// A test for AnchorTag with US-ASCII encoding xss
        /// Example <!-- <A HREF="http://www.codeplex.com?url=¼script¾alert(¢XSS¢)¼/script¾">XSS</A> -->
        /// </summary>
        [Fact]
        public void AnchorTagUSASCIIEncodingXSSTest()
        {
            // Arrange
            var sanitizer = Sanitizer;


            // Act
            string htmlFragment = "<A HREF=\"http://www.codeplex.com?url=¼script¾alert(¢XSS¢)¼/script¾\">XSS</A>";
            string actual = sanitizer.Sanitize(htmlFragment);

            // Assert
            string expected = "<a href=\"http://www.codeplex.com?url=¼script¾alert(¢XSS¢)¼/script¾\">XSS</a>";
            Assert.Equal(expected, actual, ignoreCase: true);
        }

        /// <summary>
        /// A test for AnchorTag with Downlevel-Hidden block xss
        /// </summary>
        [Fact]
        public void AnchorTagDownlevelHiddenBlockXSSTest()
        {
            // Arrange
            var sanitizer = Sanitizer;


            // Act
            string htmlFragment = "<A HREF=\"http://www.codeplex.com?url=<!--[if gte IE 4]><SCRIPT>alert('XSS');</SCRIPT><![endif]-->\">XSS</A>";
            string actual = sanitizer.Sanitize(htmlFragment);

            // Assert
            string expected = "<a href=\"http://www.codeplex.com?url=&lt;!--[if gte IE 4]&gt;&lt;SCRIPT&gt;alert('XSS');&lt;/SCRIPT&gt;&lt;![endif]--&gt;\">XSS</a>";

            try
            {
                Assert.Equal(expected, actual, ignoreCase: true);
            }
#pragma warning disable CA1031 // Do not catch general exception types
            catch (Exception)
            {

                //in .net 3.5 there is a bug with URI, and so this test would otherwise fail on .net 3.5 in Appveyor / nunit:
                //http://help.appveyor.com/discussions/problems/1625-nunit-not-picking-up-net-framework-version
                //http://stackoverflow.com/questions/27019061/forcing-nunit-console-runner-to-use-clr-4-5
                string expectedNet35 = @"<a href=""http://www.codeplex.com/?url=%3C!--%5Bif%20gte%20IE%204%5D%3E%3CSCRIPT%3Ealert('XSS');%3C/SCRIPT%3E%3C!%5Bendif%5D--%3E"">XSS</a>";


                Assert.Equal(expectedNet35, actual, ignoreCase: true);
            }
#pragma warning restore CA1031 // Do not catch general exception types
        }

        /// <summary>
        /// A test for Div with Downlevel-Hidden block xss
        /// </summary>
        [Fact]
        public void DivDownlevelHiddenBlockXSSTest()
        {
            // Arrange
            var sanitizer = Sanitizer;


            // Act
            string htmlFragment = "<Div style=\"background-color: http://www.codeplex.com?url=<!--[if gte IE 4]><SCRIPT>alert('XSS');</SCRIPT><![endif]-->\">";
            string actual = sanitizer.Sanitize(htmlFragment);

            // Assert
            string expected = @"<div></div>";
            Assert.Equal(expected, actual, ignoreCase: true);
        }

        /// <summary>
        /// A test for AnchorTag with Html Quotes Encapsulation 1 xss
        /// Example <!-- <A HREF="http://www.codeplex.com?url=<SCRIPT a=">" SRC="http://ha.ckers.org/xss.js"></SCRIPT>">XSS</A> -->
        /// </summary>
        [Fact]
        public void AnchorTagHtmlQuotesEncapsulation1XSSTest()
        {
            // Arrange
            var sanitizer = Sanitizer;


            // Act
            string htmlFragment = "<A HREF=\"http://www.codeplex.com?url=<SCRIPT a=\">\" SRC=\"http://ha.ckers.org/xss.js\"></SCRIPT>\">XSS</A>";
            string actual = sanitizer.Sanitize(htmlFragment);

            // Assert
            string expected = "<a href=\"http://www.codeplex.com?url=&lt;SCRIPT a=\">\" SRC=\"http://ha.ckers.org/xss.js\"&gt;\"&gt;XSS</a>";
            Assert.Equal(expected, actual, ignoreCase: true);
        }

        /// <summary>
        /// A test for Div with Html Quotes Encapsulation 1 xss
        /// Example <!-- <Div style="background-color: http://www.codeplex.com?url=<SCRIPT a=">" SRC="http://ha.ckers.org/xss.js"></SCRIPT>"> -->
        /// </summary>
        [Fact]
        public void DivHtmlQuotesEncapsulation1XSSTest()
        {
            // Arrange
            var sanitizer = Sanitizer;


            // Act
            string htmlFragment = "<Div style=\"background-color: http://www.codeplex.com?url=<SCRIPT a=\">\" SRC=\"http://ha.ckers.org/xss.js\"></SCRIPT>\">";
            string actual = sanitizer.Sanitize(htmlFragment);

            // Assert
            string expected = "<div>\" SRC=\"http://ha.ckers.org/xss.js\"&gt;\"&gt;</div>";
            Assert.Equal(expected, actual, ignoreCase: true);
        }

        /// <summary>
        /// A test for various legal fragments
        /// </summary>
        [Fact]
        public void LegalTest()
        {
            // Arrange
            var sanitizer = Sanitizer;

            // Act
            string htmlFragment = "<div style=\"background-color: test\">";
            string actual = sanitizer.Sanitize(htmlFragment);

            // Assert
            string expected = "<div></div>";
            Assert.Equal(expected, actual, ignoreCase: true);
        }

        /// <summary>
        /// More tests for legal fragments.
        /// </summary>
        [Fact]
        public void MoreLegalTest()
        {
            // Arrange
            var sanitizer = Sanitizer;

            // Act
            string htmlFragment = "<div style=\"background-color: test;\">Test<img src=\"http://www.example.com/test.gif\" style=\"background-image: url(http://www.example.com/bg.jpg); margin: 10px\"></div>";
            string actual = sanitizer.Sanitize(htmlFragment);

            // Assert
            string expected = "<div>Test<img src=\"http://www.example.com/test.gif\" style=\"background-image: url(&quot;http://www.example.com/bg.jpg&quot;); margin: 10px\"></div>";
            Assert.Equal(expected, actual, ignoreCase: true);
        }

        /// <summary>
        /// Misc tests.
        /// </summary>
        [Fact]
        public void MiscTest()
        {
            var sanitizer = Sanitizer;

            var html = @"<SCRIPT/SRC=""http://ha.ckers.org/xss.js""></SCRIPT>";
            var actual = sanitizer.Sanitize(html);
            var expected = "";
            Assert.Equal(expected, actual, ignoreCase: true);

            html = @"<DIV STYLE=""padding: &#49;px; mar/*xss*/gin: ex/*XSS*/pression(alert('xss')); background-image:\0075\0072\006C\0028\0022\006a\0061\0076\0061\0073\0063\0072\0069\0070\0074\003a\0061\006c\0065\0072\0074\0028\0027\0058\0053\0053\0027\0029\0022\0029"">";
            actual = sanitizer.Sanitize(html);
            expected = @"<div style=""padding: 1px""></div>";
            Assert.Equal(expected, actual, ignoreCase: true);

            html = @"<!--[if gte IE 4]><SCRIPT>alert('XSS');</SCRIPT><![endif]--><!-- Comment -->";
            actual = sanitizer.Sanitize(html);
            expected = "";
            Assert.Equal(expected, actual, ignoreCase: true);

            html = @"<STYLE>@im\port'\ja\vasc\ript:alert(""XSS"")';</STYLE>";
            actual = sanitizer.Sanitize(html);
            expected = "";
            Assert.Equal(expected, actual, ignoreCase: true);

            html = @"<div onload!#$%&()*~+-_.,:;?@[/|\]^`=alert(""XSS"")>";
            actual = sanitizer.Sanitize(html);
            expected = "<div></div>";
            Assert.Equal(expected, actual, ignoreCase: true);

            html = @"<SCRIPT/XSS SRC=""http://ha.ckers.org/xss.js""></SCRIPT>";
            actual = sanitizer.Sanitize(html);
            expected = "";
            Assert.Equal(expected, actual, ignoreCase: true);

            html = "<IMG SRC=javascript:alert(\"XSS\")>\"";
            actual = sanitizer.Sanitize(html);
            expected = "<img>\"";
            Assert.Equal(expected, actual, ignoreCase: true);

            html = "<IMG SRC=java\0script:alert(\"XSS\")>\"";
            actual = sanitizer.Sanitize(html);
            expected = "<img>\"";
            Assert.Equal(expected, actual, ignoreCase: true);

            html = @"<IMG SRC=""jav&#x0D;ascript:alert('XSS');"">";
            actual = sanitizer.Sanitize(html);
            expected = "<img>";
            Assert.Equal(expected, actual, ignoreCase: true);

            html = @"<IMG SRC=""jav&#x0A;ascript:alert('XSS');"">";
            actual = sanitizer.Sanitize(html);
            expected = "<img>";
            Assert.Equal(expected, actual, ignoreCase: true);

            html = @"<IMG SRC=""jav&#x09;ascript:alert('XSS');"">";
            actual = sanitizer.Sanitize(html);
            expected = "<img>";
            Assert.Equal(expected, actual, ignoreCase: true);

            html = @"<div style=""background-color: red""><sCRipt>hallo</scripT></div><a href=""#"">Test</a>";
            actual = sanitizer.Sanitize(html);
            expected = @"<div style=""background-color: rgba(255, 0, 0, 1)""></div><a href=""#"">Test</a>";
            Assert.Equal(expected, actual, ignoreCase: true);

            html = @"<IMG SRC=""jav	ascript:alert('XSS');"">";
            actual = sanitizer.Sanitize(html);
            expected = "<img>";
            Assert.Equal(expected, actual, ignoreCase: true);

            html = @"<IMG SRC="" &#14;  javascript:alert('XSS');"">";
            actual = sanitizer.Sanitize(html);
            expected = "<img>";
            Assert.Equal(expected, actual, ignoreCase: true);

            html = @"<IMG SRC=&#106;&#97;&#118;&#97;&#115;&#99;&#114;&#105;&#112;&#116;&#58;&#97;&#108;&#101;&#114;&#116;&#40;&#39;&#88;&#83;&#83;&#39;&#41;>";
            actual = sanitizer.Sanitize(html);
            expected = "<img>";
            Assert.Equal(expected, actual, ignoreCase: true);

            html = @"<IMG SRC=&#0000106&#0000097&#0000118&#0000097&#0000115&#0000099&#0000114&#0000105&#0000112&#0000116&#0000058&#0000097&#0000108&#0000101&#0000114&#0000116&#0000040&#0000039&#0000088&#0000083&#0000083&#0000039&#0000041>";
            actual = sanitizer.Sanitize(html);
            expected = "<img>";
            Assert.Equal(expected, actual, ignoreCase: true);

            html = @"<IMG SRC=&#x6A&#x61&#x76&#x61&#x73&#x63&#x72&#x69&#x70&#x74&#x3A&#x61&#x6C&#x65&#x72&#x74&#x28&#x27&#x58&#x53&#x53&#x27&#x29>";
            actual = sanitizer.Sanitize(html);
            expected = "<img>";
            Assert.Equal(expected, actual, ignoreCase: true);

            html = "<script>alert('xss')</script><div onload=\"alert('xss')\" style=\"background-color: red\">Test<img src=\"test.gif\" style=\"background-image: url(javascript:alert('xss')); margin: 10px\"></div>";
            actual = sanitizer.Sanitize(html, "http://www.example.com");
            expected = @"<div style=""background-color: rgba(255, 0, 0, 1)"">Test<img src=""http://www.example.com/test.gif"" style=""margin: 10px""></div>";
            Assert.Equal(expected, actual, ignoreCase: true);
        }

        /// <summary>
        /// Tests disallowed tags.
        /// </summary>
        [Fact]
        public void DisallowedTagTest()
        {
            var sanitizer = Sanitizer;

            var html = @"<bla>Hallo</bla>";
            var actual = sanitizer.Sanitize(html);
            var expected = "";
            Assert.Equal(expected, actual, ignoreCase: true);
        }

        /// <summary>
        /// Tests disallowed HTML attributes.
        /// </summary>
        [Fact]
        public void DisallowedAttributeTest()
        {
            var sanitizer = Sanitizer;

            var html = @"<div bla=""test"">Test</div>";
            var actual = sanitizer.Sanitize(html);
            var expected = @"<div>Test</div>";
            Assert.Equal(expected, actual, ignoreCase: true);
        }

        /// <summary>
        /// Tests sanitization of attributes that contain a URL.
        /// </summary>
        [Fact]
        public void UrlAttributeTest()
        {
            var sanitizer = Sanitizer;

            var html = @"<a href=""mailto:test@example.com"">test</a>";
            var actual = sanitizer.Sanitize(html);
            var expected = @"<a>test</a>";
            Assert.Equal(expected, actual, ignoreCase: true);

            html = @"<a href=""http:xxx"">test</a>";
            actual = sanitizer.Sanitize(html);
            expected = @"<a href=""http:xxx"">test</a>";
            Assert.Equal(expected, actual, ignoreCase: true);

            html = @"<a href=""folder/file.jpg"">test</a>";
            actual = sanitizer.Sanitize(html, @"http://www.example.com");
            expected = @"<a href=""http://www.example.com/folder/file.jpg"">test</a>";
            Assert.Equal(expected, actual, ignoreCase: true);
        }

        /// <summary>
        /// Tests disallowed css properties.
        /// </summary>
        [Fact]
        public void DisallowedStyleTest()
        {
            var sanitizer = Sanitizer;

            var html = @"<div style=""margin: 8px; bla: 1px"">test</div>";
            var actual = sanitizer.Sanitize(html);
            var expected = @"<div style=""margin: 8px"">test</div>";
            Assert.Equal(expected, actual, ignoreCase: true);
        }

        /// <summary>
        /// Tests sanitization of URLs that are contained in CSS property values.
        /// </summary>
        [Fact]
        public void UrlStyleTest()
        {
            var sanitizer = Sanitizer;

            var html = @"<div style=""padding: 10px; background-image: url(mailto:test@example.com)""></div>";
            var actual = sanitizer.Sanitize(html);
            var expected = @"<div style=""padding: 10px""></div>";
            Assert.Equal(expected, actual, ignoreCase: true);

            html = @"<div style=""padding: 10px; background-image: url(folder/file.jpg)""></div>";
            actual = sanitizer.Sanitize(html, @"http://www.example.com");
            expected = @"<div style=""padding: 10px; background-image: url(&quot;http://www.example.com/folder/file.jpg&quot;)""></div>";
            Assert.Equal(expected, actual, ignoreCase: true);
        }

        // test below from http://genshi.edgewall.org/

        [Fact]
        public void SanitizeUnchangedTest()
        {
            var sanitizer = Sanitizer;
            var html = @"<a href=""#"">fo<br />o</a>";
            Assert.Equal(@"<a href=""#"">fo<br>o</a>", sanitizer.Sanitize(html), ignoreCase: true);

            html = @"<a href=""#with:colon"">foo</a>";
            Assert.Equal(html, sanitizer.Sanitize(html), ignoreCase: true);
        }

        [Fact]
        public void SanitizeEscapeTextTest()
        {
            var sanitizer = Sanitizer;
            var html = @"<a href=""#"">fo&amp;</a>";
            Assert.Equal(@"<a href=""#"">fo&amp;</a>", sanitizer.Sanitize(html), ignoreCase: true);

            html = @"<a href=""#"">&lt;foo&gt;</a>";
            Assert.Equal(@"<a href=""#"">&lt;foo&gt;</a>", sanitizer.Sanitize(html), ignoreCase: true);
        }

        [Fact]
        public void SanitizeEntityrefTextTest()
        {
            var sanitizer = Sanitizer;
            var html = @"<a href=""#"">fo&ouml;</a>";
            Assert.Equal(@"<a href=""#"">foö</a>", sanitizer.Sanitize(html), ignoreCase: true);
        }

        [Fact]
        public void SanitizeEscapeAttrTest()
        {
            var sanitizer = Sanitizer;
            var html = @"<div title=""&lt;foo&gt;""></div>";
            Assert.Equal(@"<div title=""&lt;foo&gt;""></div>", sanitizer.Sanitize(html), ignoreCase: true);
        }

        [Fact]
        public void SanitizeCloseEmptyTagTest()
        {
            var sanitizer = Sanitizer;
            var html = @"<a href=""#"">fo<br>o</a>";
            Assert.Equal(@"<a href=""#"">fo<br>o</a>", sanitizer.Sanitize(html), ignoreCase: true);
        }

        [Fact]
        public void SanitizeInvalidEntityTest()
        {
            var sanitizer = Sanitizer;
            var html = @"&junk;";
            Assert.Equal(@"&amp;junk;", sanitizer.Sanitize(html), ignoreCase: true);
        }

        [Fact]
        public void SanitizeRemoveScriptElemTest()
        {
            var sanitizer = Sanitizer;
            var html = @"<script>alert(""Foo"")</script>";
            Assert.Equal(@"", sanitizer.Sanitize(html), ignoreCase: true);
            html = @"<SCRIPT SRC=""http://example.com/""></SCRIPT>";
            Assert.Equal(@"", sanitizer.Sanitize(html), ignoreCase: true);
        }

        [Fact]
        public void SanitizeRemoveOnclickAttrTest()
        {
            var sanitizer = Sanitizer;
            var html = @"<div onclick=\'alert(""foo"")\' />";
            Assert.Equal(@"<div></div>", sanitizer.Sanitize(html), ignoreCase: true);
        }

        [Fact]
        public void SanitizeRemoveCommentsTest()
        {
            var sanitizer = Sanitizer;
            var html = @"<div><!-- conditional comment crap --></div>";
            Assert.Equal(@"<div></div>", sanitizer.Sanitize(html), ignoreCase: true);
        }

        [Fact]
        public void SanitizeRemoveStyleScriptsTest()
        {
            var sanitizer = Sanitizer;
            // Inline style with url() using javascript: scheme
            var html = @"<DIV STYLE='background-image: url(javascript:alert(""foo""))'>";
            Assert.Equal(@"<div></div>", sanitizer.Sanitize(html), ignoreCase: true);
            // Inline style with url() using javascript: scheme, using control char
            html = @"<DIV STYLE='background-image: url(&#1;javascript:alert(""foo""))'>";
            Assert.Equal(@"<div></div>", sanitizer.Sanitize(html), ignoreCase: true);
            // Inline style with url() using javascript: scheme, in quotes
            html = @"<DIV STYLE='background-image: url(""javascript:alert(foo)"")'>";
            Assert.Equal(@"<div></div>", sanitizer.Sanitize(html), ignoreCase: true);
            // IE expressions in CSS not allowed
            html = @"<DIV STYLE='width: expression(alert(""foo""));'>";
            Assert.Equal(@"<div></div>", sanitizer.Sanitize(html), ignoreCase: true);
            html = @"<DIV STYLE='width: e/**/xpression(alert(""foo""));'>";
            Assert.Equal(@"<div></div>", sanitizer.Sanitize(html), ignoreCase: true);
            html = @"<DIV STYLE='background-image: url(javascript:alert(""foo""));color: #fff'>";
            Assert.Equal(@"<div style=""color: rgba(255, 255, 255, 1)""></div>", sanitizer.Sanitize(html), ignoreCase: true);

            // Inline style with url() using javascript: scheme, using unicode
            // escapes
            html = @"<DIV STYLE='background-image: \75rl(javascript:alert(""foo""))'>";
            Assert.Equal(@"<div></div>", sanitizer.Sanitize(html), ignoreCase: true);
            html = @"<DIV STYLE='background-image: \000075rl(javascript:alert(""foo""))'>";
            Assert.Equal(@"<div></div>", sanitizer.Sanitize(html), ignoreCase: true);
            html = @"<DIV STYLE='background-image: \75 rl(javascript:alert(""foo""))'>";
            Assert.Equal(@"<div></div>", sanitizer.Sanitize(html), ignoreCase: true);
            html = @"<DIV STYLE='background-image: \000075 rl(javascript:alert(""foo""))'>";
            Assert.Equal(@"<div></div>", sanitizer.Sanitize(html), ignoreCase: true);
            html = @"<DIV STYLE='background-image: \000075
rl(javascript:alert(""foo""))'>";
            Assert.Equal(@"<div></div>", sanitizer.Sanitize(html), ignoreCase: true);
        }

        [Fact]
        public void SanitizeRemoveStylePhishingTest()
        {
            var sanitizer = Sanitizer;
            // The position property is not allowed
            var html = @"<div style=""position:absolute;top:0""></div>";
            Assert.Equal(@"<div style=""top: 0""></div>", sanitizer.Sanitize(html), ignoreCase: true);
            // Normal margins get passed through
            html = @"<div style=""margin:10px 20px""></div>";
            Assert.Equal(@"<div style=""margin: 10px 20px""></div>", sanitizer.Sanitize(html), ignoreCase: true);
        }

        [Fact]
        public void SanitizeRemoveSrcJavascriptTest()
        {
            var sanitizer = Sanitizer;
            var html = @"<img src=\'javascript:alert(""foo"")\'>";
            Assert.Equal(@"<img>", sanitizer.Sanitize(html), ignoreCase: true);
            // Case-insensitive protocol matching
            html = @"<IMG SRC=\'JaVaScRiPt:alert(""foo"")\'>";
            Assert.Equal(@"<img>", sanitizer.Sanitize(html), ignoreCase: true);
            // Grave accents (not parsed)
            // Protocol encoded using UTF-8 numeric entities
            html = @"<IMG SRC=\'&#106;&#97;&#118;&#97;&#115;&#99;&#114;&#105;&#112;&#116;&#58;alert(""foo"")\'>";
            Assert.Equal(@"<img>", sanitizer.Sanitize(html), ignoreCase: true);
            // Protocol encoded using UTF-8 numeric entities without a semicolon
            // (which is allowed because the max number of digits is used)
            html = @"<IMG SRC=\'&#0000106&#0000097&#0000118&#0000097&#0000115&#0000099&#0000114&#0000105&#0000112&#0000116&#0000058alert(""foo"")\'>";
            Assert.Equal(@"<img>", sanitizer.Sanitize(html), ignoreCase: true);
            // Protocol encoded using UTF-8 numeric hex entities without a semicolon
            // (which is allowed because the max number of digits is used)
            html = @"<IMG SRC=\'&#x6A&#x61&#x76&#x61&#x73&#x63&#x72&#x69&#x70&#x74&#x3A;alert(""foo"")\'>";
            Assert.Equal(@"<img>", sanitizer.Sanitize(html), ignoreCase: true);
            // Embedded tab character in protocol
            html = @"<IMG SRC=\'jav\tascript:alert(""foo"");\'>";
            Assert.Equal(@"<img>", sanitizer.Sanitize(html), ignoreCase: true);
            // Embedded tab character in protocol, but encoded this time
            html = @"<IMG SRC=\'jav&#x09;ascript:alert(""foo"");\'>";
            Assert.Equal(@"<img>", sanitizer.Sanitize(html), ignoreCase: true);
        }

        [Fact]
        public void SanitizeExpressionTest()
        {
            var sanitizer = Sanitizer;
            var html = @"<div style=""top:expression(alert())"">XSS</div>";
            Assert.Equal(@"<div>XSS</div>", sanitizer.Sanitize(html), ignoreCase: true);
        }

        [Fact]
        public void CapitalExpressionTest()
        {
            var sanitizer = Sanitizer;
            var html = @"<div style=""top:EXPRESSION(alert())"">XSS</div>";
            Assert.Equal(@"<div>XSS</div>", sanitizer.Sanitize(html), ignoreCase: true);
        }

        [Fact]
        public void SanitizeUrlWithJavascriptTest()
        {
            var sanitizer = Sanitizer;
            var html = @"<div style=""background-image:url(javascript:alert())"">XSS</div>";
            Assert.Equal(@"<div>XSS</div>", sanitizer.Sanitize(html), ignoreCase: true);
        }

        [Fact]
        public void SanitizeCapitalUrlWithJavascriptTest()
        {
            var sanitizer = Sanitizer;
            var html = @"<div style=""background-image:URL(javascript:alert())"">XSS</div>";
            Assert.Equal(@"<div>XSS</div>", sanitizer.Sanitize(html), ignoreCase: true);
        }

        [Fact]
        public void SanitizeUnicodeEscapesTest()
        {
            var sanitizer = Sanitizer;
            var html = @"<div style=""top:exp\72 ess\000069 on(alert())"">XSS</div>";
            Assert.Equal(@"<div>XSS</div>", sanitizer.Sanitize(html), ignoreCase: true);
        }

        [Fact]
        public void SanitizeBackslashWithoutHexTest()
        {
            var sanitizer = Sanitizer;
            var html = @"<div style=""top:e\xp\ression(alert())"">XSS</div>";
            Assert.Equal(@"<div>XSS</div>", sanitizer.Sanitize(html), ignoreCase: true);
            html = @"<div style=""top:e\\xp\\ression(alert())"">XSS</div>";
            Assert.Equal(@"<div>XSS</div>", sanitizer.Sanitize(html), ignoreCase: true);
        }

        [Fact]
        public void SanitizeUnsafePropsTest()
        {
            var sanitizer = Sanitizer;
            var html = @"<div style=""POSITION:RELATIVE"">XSS</div>";
            Assert.Equal(@"<div>XSS</div>", sanitizer.Sanitize(html), ignoreCase: true);

            html = @"<div style=""behavior:url(test.htc)"">XSS</div>";
            Assert.Equal(@"<div>XSS</div>", sanitizer.Sanitize(html), ignoreCase: true);

            html = @"<div style=""-ms-behavior:url(test.htc) url(#obj)"">XSS</div>";
            Assert.Equal(@"<div>XSS</div>", sanitizer.Sanitize(html), ignoreCase: true);

            html = @"<div style=""-o-link:'javascript:alert(1)';-o-link-source:current"">XSS</div>";
            Assert.Equal(@"<div>XSS</div>", sanitizer.Sanitize(html), ignoreCase: true);

            html = @"<div style=""-moz-binding:url(xss.xbl)"">XSS</div>";
            Assert.Equal(@"<div>XSS</div>", sanitizer.Sanitize(html), ignoreCase: true);
        }

        [Fact]
        public void SanitizeCssHackTest()
        {
            var sanitizer = Sanitizer;
            var html = @"<div style=""*position:static"">XSS</div>";
            Assert.Equal(@"<div>XSS</div>", sanitizer.Sanitize(html), ignoreCase: true);
        }

        [Fact]
        public void SanitizePropertyNameTest()
        {
            var sanitizer = Sanitizer;
            var html = @"<div style=""display:none;border-left-color:red;userDefined:1;-moz-user-selct:-moz-all"">prop</div>";
            Assert.Equal(@"<div style=""display: none; border-left-color: rgba(255, 0, 0, 1)"">prop</div>", sanitizer.Sanitize(html), ignoreCase: true);
        }

        [Fact]
        public void SanitizeUnicodeExpressionTest()
        {
            var sanitizer = Sanitizer;
            // Fullwidth small letters
            var html = @"<div style=""top:ｅｘｐｒｅｓｓｉｏｎ(alert())"">XSS</div>";
            Assert.Equal(@"<div>XSS</div>", sanitizer.Sanitize(html), ignoreCase: true);
            // Fullwidth capital letters
            html = @"<div style=""top:ＥＸＰＲＥＳＳＩＯＮ(alert())"">XSS</div>";
            Assert.Equal(@"<div>XSS</div>", sanitizer.Sanitize(html), ignoreCase: true);
            // IPA extensions
            html = @"<div style=""top:expʀessɪoɴ(alert())"">XSS</div>";
            Assert.Equal(@"<div>XSS</div>", sanitizer.Sanitize(html), ignoreCase: true);
        }

        [Fact]
        public void SanitizeUnicodeUrlTest()
        {
            var sanitizer = Sanitizer;
            // IPA extensions
            var html = @"<div style=""background-image:uʀʟ(javascript:alert())"">XSS</div>";
            Assert.Equal(@"<div>XSS</div>", sanitizer.Sanitize(html), ignoreCase: true);
        }

        [Fact]
        public void RemovingTagEventTest()
        {
            var sanitizer = new HtmlSanitizer();
            sanitizer.RemovingTag += (s, e) => e.Cancel = e.Tag.NodeName == "BLINK";
            var html = @"<div><script></script><blink>Test</blink></div>";
            Assert.Equal(@"<div><blink>Test</blink></div>", sanitizer.Sanitize(html), ignoreCase: true);
        }

        [Fact]
        public void RemovingAttributeEventTest()
        {
            var sanitizer = new HtmlSanitizer();
            sanitizer.RemovingAttribute += (s, e) => e.Cancel = e.Attribute.Name == "onclick";
            var html = @"<div alt=""alt"" onclick=""test"" onload=""test""></div>";
            Assert.Equal(@"<div alt=""alt"" onclick=""test""></div>", sanitizer.Sanitize(html), ignoreCase: true);
        }

        [Fact]
        public void RemovingAttributeEventTagTest()
        {
            var sanitizer = new HtmlSanitizer();
            sanitizer.RemovingAttribute += (s, e) => Assert.IsAssignableFrom<IHtmlDivElement>(e.Tag);
            var html = @"<div alt=""alt"" onclick=""test"" onload=""test""></div>";
            sanitizer.Sanitize(html);
        }

        [Fact]
        public void RemovingStyleEventTest()
        {
            var sanitizer = new HtmlSanitizer();
            sanitizer.RemovingStyle += (s, e) => e.Cancel = e.Style.Name == "column-count";
            var html = @"<div style=""top: 1px; column-count: 3;""></div>";
            Assert.Equal(@"<div style=""top: 1px; column-count: 3""></div>", sanitizer.Sanitize(html), ignoreCase: true);
        }

        [Fact]
        public void RemovingStyleEventTagTest()
        {
            var sanitizer = new HtmlSanitizer();
            sanitizer.RemovingStyle += (s, e) => Assert.IsAssignableFrom<IHtmlDivElement>(e.Tag);
            var html = @"<div style=""background: 0; test: xyz; bad: bad;""></div>";
            sanitizer.Sanitize(html);
        }

        [Fact]
        public void ProtocolRelativeTest()
        {
            var sanitizer = Sanitizer;
            var html = @"<a href=""//www.example.com/test"">Test</a>";
            Assert.Equal(@"<a href=""//www.example.com/test"">Test</a>", sanitizer.Sanitize(html), ignoreCase: true);
            Assert.Equal(@"<a href=""https://www.example.com/test"">Test</a>", sanitizer.Sanitize(html, baseUrl: @"https://www.xyz.com/123"), ignoreCase: true);
        }

        [Fact]
        public void JavaScriptIncludeAndAngleBracketsTest()
        {
            // Arrange
            var sanitizer = Sanitizer;

            // Act
            string htmlFragment = "<BR SIZE=\"&{alert('XSS&gt;')}\">";
            string actual = sanitizer.Sanitize(htmlFragment);

            // Assert
            string expected = "<BR>";
            Assert.Equal(expected, actual, ignoreCase: true);
        }

        [Fact]
        public void AllowDataAttributesTest()
        {
            var sanitizer = new HtmlSanitizer()
            {
                AllowDataAttributes = true
            };
            var html = @"<div data-test1=""value x""></div>";
            Assert.Equal(html, sanitizer.Sanitize(html), ignoreCase: true);
        }

        [Fact]
        public void AllowDataAttributesCaseTest()
        {
            var sanitizer = new HtmlSanitizer()
            {
                AllowDataAttributes = true
            };
            var html = @"<div DAta-test1=""value x""></div>";
            Assert.Equal(html, sanitizer.Sanitize(html), ignoreCase: true);
        }

        [Fact]
        public void AllowDataAttributesOffTest()
        {
            var sanitizer = new HtmlSanitizer()
            {
                AllowDataAttributes = false
            };
            var html = @"<div data-test1=""value x""></div>";
            Assert.Equal(@"<div></div>", sanitizer.Sanitize(html), ignoreCase: true);
        }

        [Fact]
        public void SanitizeNonClosedTagTest()
        {
            var sanitizer = Sanitizer;
            var html = @"<div>Hallo <p><b>Bold<br>Ballo";
            Assert.Equal(@"<div>Hallo <p><b>Bold<br>Ballo</b></p></div>", sanitizer.Sanitize(html), ignoreCase: true);
        }

        [Fact]
        public void PostProcessNodeTest()
        {
            var sanitizer = new HtmlSanitizer();
            sanitizer.PostProcessNode += (s, e) =>
            {
                if (e.Node is IHtmlElement el)
                {
                    el.ClassList.Add("test");
                    var b = e.Document.CreateElement("b");
                    b.TextContent = "Test";
                    el.AppendChild(b);
                }
            };
            var html = @"<div>Hallo</div>";
            var sanitized = sanitizer.Sanitize(html);
            Assert.Equal(@"<div class=""test"">Hallo<b>Test</b></div>", sanitized, ignoreCase: true);
        }

        [Fact]
        public void PostProcessNodeTestUsingDocument()
        {
            var sanitizer = new HtmlSanitizer();
            sanitizer.PostProcessNode += (s, e) =>
            {
                if (e.Node is IHtmlDivElement el)
                {
                    el.ClassList.Add("test");
                    var b = e.Document.CreateElement("b");
                    b.TextContent = "Test";
                    el.AppendChild(b);
                }
            };
            var html = @"<html><head></head><body><div>Hallo</div></body></html>";
            var sanitized = sanitizer.SanitizeDocument(html);
            Assert.Equal(@"<html><head></head><body><div class=""test"">Hallo<b>Test</b></div></body></html>", sanitized, ignoreCase: true);
        }

        [Fact]
        public void PostProcessDomTest()
        {
            var sanitizer = new HtmlSanitizer();
            sanitizer.PostProcessDom += (s, e) =>
            {
                var p = e.Document.CreateElement("p");
                p.TextContent = "World";
                e.Document.Body.AppendChild(p);
            };

            var html = @"<div>Hallo</div>";
            var sanitized = sanitizer.Sanitize(html);
            Assert.Equal(@"<div>Hallo</div><p>World</p>", sanitized, ignoreCase: true);
        }

        [Fact]
        public void AutoLinkTest()
        {
            var sanitizer = new HtmlSanitizer();
            sanitizer.PostProcessNode += (s, e) =>
            {
                if (e.Node is IText text)
                {
                    var autolinked = Regex.Replace(text.NodeValue, @"https?://[^\s]+[^\s!?.:;,]+", m => $@"<a href=""{m.Value}"">{m.Value}</a>", RegexOptions.IgnoreCase);
                    if (autolinked != text.NodeValue)
                    {
                        var f = new HtmlParser().ParseDocument(autolinked);
                        foreach (var node in f.Body.ChildNodes)
                            e.ReplacementNodes.Add(node);
                    }
                }
            };
            var html = @"<div>Click here: http://example.com/.</div>";
            Assert.Equal(@"<div>Click here: <a href=""http://example.com/"">http://example.com/</a>.</div>", sanitizer.Sanitize(html), ignoreCase: true);
            Assert.Equal(@"Check out <a href=""https://www.google.com"">https://www.google.com</a>.", sanitizer.Sanitize("Check out https://www.google.com."), ignoreCase: true);
        }

        [Fact]
        public void RussianTextTest()
        {
            // Arrange
            var s = Sanitizer;

            // Act
            var htmlFragment = "Тест";
            var actual = s.Sanitize(htmlFragment, "");

            // Assert
            var expected = htmlFragment;
            Assert.Equal(expected, actual, ignoreCase: true);
        }

        [Fact]
        public void DisallowCssPropertyValueTest()
        {
            // Arrange
            var s = new HtmlSanitizer { DisallowCssPropertyValue = new Regex(@"^rgba\(0.*") };

            // Act
            var htmlFragment = @"<div style=""color: rgba(0, 0, 0, 1); background-color: rgba(255, 255, 255, 1)"">Test</div>";
            var actual = s.Sanitize(htmlFragment);

            // Assert
            var expected = @"<div style=""background-color: rgba(255, 255, 255, 1)"">Test</div>";
            Assert.Equal(expected, actual, ignoreCase: true);
        }

        [Fact]
        public void CssKeyTest()
        {
            // Arrange
            var s = Sanitizer;

            // Act
            var htmlFragment = @"<div style=""\000062ackground-image: URL(http://www.example.com/bg.jpg)"">Test</div>";
            var actual = s.Sanitize(htmlFragment);

            // Assert
            var expected = @"<div style=""background-image: url(&quot;http://www.example.com/bg.jpg&quot;)"">Test</div>";
            Assert.Equal(expected, actual, ignoreCase: true);
        }

        [Fact]
        public void InvalidBaseUrlTest()
        {
            // Arrange
            var s = Sanitizer;

            // Act
            var htmlFragment = @"<div style=""color: rgba(0, 0, 0, 1); background-image: URL(x/y/bg.jpg)"">Test</div>";
            var actual = s.Sanitize(htmlFragment, "hallo");

            // Assert
            var expected = @"<div style=""color: rgba(0, 0, 0, 1)"">Test</div>";
            Assert.Equal(expected, actual, ignoreCase: true);
        }

        [Fact]
        public void XhtmlTest()
        {
            // Arrange
            var s = Sanitizer;

            // Act
            var htmlFragment = @"<div><img src=""xyz""><br></div>";
            var actual = s.Sanitize(htmlFragment, "", AngleSharp.Xml.XmlMarkupFormatter.Instance);

            // Assert
            var expected = @"<div><img src=""xyz"" /><br /></div>";
            Assert.Equal(expected, actual, ignoreCase: true);
        }

        [Fact]
        public void MultipleRecipientsTest()
        {
            // https://github.com/mganss/HtmlSanitizer/issues/41

            // Arrange
            var s = new HtmlSanitizer();
            s.AllowedSchemes.Add("mailto");

            // Act
            var htmlFragment = @"<a href=""mailto:bonnie@example.com,clyde@example.com"">Bang Bang</a>";
            var actual = s.Sanitize(htmlFragment);

            // Assert
            var expected = htmlFragment;
            Assert.Equal(expected, actual, ignoreCase: true);
        }

        [Fact]
        public void QuotedBackgroundImageTest()
        {
            // https://github.com/mganss/HtmlSanitizer/issues/44

            // Arrange
            var s = Sanitizer;

            // Act
            var htmlFragment = "<div style=\"background-image: url('some/random/url.img')\"></div>";
            var actual = s.Sanitize(htmlFragment);

            // Assert
            var expected = "<div style=\"background-image: url(&quot;some/random/url.img&quot;)\"></div>";
            Assert.Equal(expected, actual, ignoreCase: true);
        }

        [Fact]
        public void QuotedBackgroundImageFromIE9()
        {
            // Arrange
            var s = Sanitizer;

            // Act
            var htmlFragment = "<span style='background-image: url(\"/api/users/defaultAvatar\");'></span>";
            var actual = s.Sanitize(htmlFragment);

            // Assert
            var expected = "<span style=\"background-image: url(&quot;/api/users/defaultAvatar&quot;)\"></span>";
            Assert.Equal(expected, actual, ignoreCase: true);
        }

        [Fact]
        public void RemoveEventForNotAllowedTag()
        {
            var allowedTags = new[] {"a"};
            RemoveReason? actual = null;

            var s = new HtmlSanitizer(allowedTags);
            s.RemovingTag += (sender, args) =>
            {
                actual = args.Reason;
            };

            s.Sanitize("<span>just any content</span>");

            Assert.Equal(RemoveReason.NotAllowedTag, actual);
        }

        [Fact]
        public void RemoveEventForNotAllowedAttribute()
        {
            var allowedTags = new[] { "a" };
            var allowedAttributes = new[] {"id"};
            RemoveReason? actual = null;

            var s = new HtmlSanitizer(allowedTags: allowedTags, allowedAttributes: allowedAttributes);
            s.RemovingAttribute += (sender, args) =>
            {
                actual = args.Reason;
            };

            s.Sanitize("<a href=\"http://www.example.com\">just any content</a>");

            Assert.Equal(RemoveReason.NotAllowedAttribute, actual);
        }

        [Fact]
        public void RemoveEventForNotAllowedStyle()
        {
            var allowedTags = new[] { "a" };
            var allowedAttributes = new[] { "style" };
            var allowedStyles = new[] { "margin" };
            RemoveReason? actual = null;

            var s = new HtmlSanitizer(allowedTags: allowedTags, allowedAttributes: allowedAttributes, allowedCssProperties: allowedStyles);
            s.RemovingStyle += (sender, args) =>
            {
                actual = args.Reason;
            };

            s.Sanitize("<a style=\"padding:5px\">just any content</a>");

            Assert.Equal(RemoveReason.NotAllowedStyle, actual);
        }

        [Fact]
        public void RemoveEventForNotAllowedValueAtAttribute()
        {
            var allowedTags = new[] { "a" };
            var allowedAttributes = new[] { "id" };
            RemoveReason? actual = null;

            var s = new HtmlSanitizer(allowedTags: allowedTags, allowedAttributes: allowedAttributes);
            s.RemovingAttribute += (sender, args) =>
            {
                actual = args.Reason;
            };

            s.Sanitize("<a id=\"anyId&{\">just any content</a>");

            Assert.Equal(RemoveReason.NotAllowedValue, actual);
        }

        [Fact]
        public void RemoveEventForNotAllowedValueAtStyle()
        {
            var allowedTags = new[] { "a" };
            var allowedAttributes = new[] { "style" };
            var allowedStyles = new[] { "margin-top" };
            RemoveReason? actual = null;

            var s = new HtmlSanitizer(allowedTags: allowedTags, allowedAttributes: allowedAttributes, allowedCssProperties: allowedStyles)
            {
                DisallowCssPropertyValue = new Regex(@"\d+.*")
            };
            s.RemovingStyle += (sender, args) =>
            {
                actual = args.Reason;
            };

            s.Sanitize("<a style=\"margin-top:17px\">just any content</a>");

            Assert.Equal(RemoveReason.NotAllowedValue, actual);
        }

        [Fact]
        public void RemoveEventForNotAllowedUrlAtUriAttribute()
        {
            var allowedTags = new[] { "a" };
            var allowedAttributes = new[] { "href" };
            var uriAttributes = new[] { "href" };
            RemoveReason? actual = null;

            var s = new HtmlSanitizer(allowedTags: allowedTags, allowedAttributes: allowedAttributes, uriAttributes: uriAttributes);
            s.RemovingAttribute += (sender, args) =>
            {
                actual = args.Reason;
            };

            s.Sanitize("<a href=\"javascript:(alert('xss'))\">just any content</a>");

            Assert.Equal(RemoveReason.NotAllowedUrlValue, actual);
        }

        [Fact]
        public void RemoveEventForNotAllowedUrlAtStyle()
        {
            var allowedTags = new[] { "a" };
            var allowedAttributes = new[] { "style" };
            var allowedStyles = new[] { "background-image" };
            RemoveReason? actual = null;

            var s = new HtmlSanitizer(allowedTags: allowedTags, allowedAttributes: allowedAttributes, allowedCssProperties: allowedStyles);
            s.RemovingStyle += (sender, args) =>
            {
                actual = args.Reason;
            };

            var h = s.Sanitize("<a style=\"background-image:url(javascript:alert('xss'))\">just any content</a>");

            Assert.Equal(RemoveReason.NotAllowedUrlValue, actual);
        }

        [Fact]
        public void RemoveEventForNotAllowedTag_ScriptTag()
        {
            RemoveReason? actual = null;
            var s = new HtmlSanitizer();
            s.RemovingTag += (sender, args) =>
            {
                actual = args.Reason;
            };
            s.Sanitize("<script>alert('Hello world!')</script>");
            Assert.Equal(RemoveReason.NotAllowedTag, actual);
        }

        [Fact]
        public void RemoveEventForNotAllowedTag_StyleTag()
        {
            RemoveReason? actual = null;
            var s = new HtmlSanitizer();
            s.RemovingTag += (sender, args) =>
            {
                actual = args.Reason;
            };
            s.Sanitize("<style> body {background-color:lightgrey;}</style>");
            Assert.Equal(RemoveReason.NotAllowedTag, actual);
        }

        [Fact]
        public void RemoveEventForNotAllowedTag_ScriptTagAndSpan()
        {
            RemoveReason? actual = null;
            var s = new HtmlSanitizer();
            s.RemovingTag += (sender, args) =>
            {
                actual = args.Reason;
            };
            s.Sanitize("<span>Hi</span><script>alert('Hello world!')</script>");
            Assert.Equal(RemoveReason.NotAllowedTag, actual);
        }

        [Fact]
        public void RemoveEventForNotAllowedCssClass()
        {
            RemoveReason? reason = null;
            string removedClass = null;

            var s = new HtmlSanitizer(allowedAttributes: new[] { "class" }) { AllowedClasses = { "good" } };
            s.RemovingCssClass += (sender, args) =>
            {
                reason = args.Reason;
                removedClass = args.CssClass;
            };

            s.Sanitize(@"<div class=""good bad"">Test</div>");

            Assert.Equal("bad", removedClass);
            Assert.Equal(RemoveReason.NotAllowedCssClass, reason);
        }

        [Fact]
        public void RemoveEventForEmptyClassAttributeAfterClassRemoval()
        {
            RemoveReason? reason = null;
            string attributeName = null;

            var s = new HtmlSanitizer(allowedAttributes: new[] { "class" }) { AllowedClasses = { "other" } };
            s.RemovingAttribute += (sender, args) =>
            {
                attributeName = args.Attribute.Name;
                reason = args.Reason;
            };

            s.Sanitize(@"<div class=""good bad"">Test</div>");

            Assert.Equal("class", attributeName);
            Assert.Equal(RemoveReason.ClassAttributeEmpty, reason);
        }

        [Fact]
        public void DocumentTest()
        {
            var s = new HtmlSanitizer();
            s.AllowedTags.Add("title");
            var html = "<html><head><title>Test</title></head><body><div>Test</div></body></html>";

            var actual = s.SanitizeDocument(html);

            Assert.Equal(html, actual);
        }

        [Fact]
        public void DocumentFromFragmentTest()
        {
            var s = Sanitizer;
            var html = "<div>Test</div>";

            var actual = s.SanitizeDocument(html);

            Assert.Equal("<html><head></head><body><div>Test</div></body></html>", actual);
        }

        [Fact]
        public void FragmentFromDocumentTest()
        {
            var s = Sanitizer;
            var html = "<html><head><title>Test</title></head><body><div>Test</div></body></html>";

            var actual = s.Sanitize(html);

            Assert.Equal("<div>Test</div>", actual);
        }

        [Fact]
        public void StyleTagTest()
        {
            var s = new HtmlSanitizer();
            s.AllowedTags.Add("style");
            var html = "<html><head><style>body { background-color: rgba(255, 255, 255, 1); hallo-ballo: xyz }</style></head><body><div>Test</div></body></html>";

            var actual = s.SanitizeDocument(html);

            Assert.Equal("<html><head><style>body { background-color: rgba(255, 255, 255, 1) }</style></head><body><div>Test</div></body></html>", actual);
        }

        [Fact]
        public void StyleAtTest()
        {
            var s = new HtmlSanitizer();
            s.AllowedTags.Add("style");
            s.AllowedAtRules.Add(AngleSharp.Css.Dom.CssRuleType.Media);
            s.AllowedAtRules.Add(AngleSharp.Css.Dom.CssRuleType.Keyframes);
            s.AllowedAtRules.Add(AngleSharp.Css.Dom.CssRuleType.Keyframe);
            s.AllowedAtRules.Add(AngleSharp.Css.Dom.CssRuleType.Page);
            var html = @"<html><head><style>
@charset ""UTF-8"";
@import url(evil.css);
@namespace url(http://www.w3.org/1999/xhtml);
@namespace svg url(http://www.w3.org/2000/svg);
@media (min-width: 100px) {
    div { color: rgba(0, 0, 0, 1); }
    @font-face { font-family: test }
}
@supports (--foo: green) {
  body {
    color: green;
  }
  @media (min-width: 200px) {
    body { color: red; }
  }
}
@document url(http://www.w3.org/),
               url-prefix(http://www.w3.org/Style/),
               domain(mozilla.org),
               regexp(""https:.* "")
{
    body {
        color: purple;
        background: yellow;
    }
}
@page { size:8.5in 11in; margin-top: 2cm }
@font-face {
      font-family: ""Bitstream Vera Serif Bold""
      src: url(""https://mdn.mozillademos.org/files/2468/VeraSeBd.ttf"");
      color: rgba(0, 0, 0, 1);
}
@keyframes identifier {
  0% { top: 0; }
  50% { top: 30px; left: 20px; }
  50% { top: 10px; }
  100% { top: 0; background-image: url('javascript:alert(xss)') }
}
@viewport {
  min-width: 640px;
  max-width: 800px;
}
@counter-style winners-list {
  system: fixed;
  symbols: url(gold-medal.svg) url(silver-medal.svg) url(bronze-medal.svg);
  suffix: "" "";
}
@font-feature-values Font One { /* How to activate nice-style in Font One */
  @styleset {
    nice-style: 12;
  }
}
</style></head></html>";

            var actual = s.SanitizeDocument(html);

            Assert.Equal(@"<html><head><style>@namespace url(""http://www.w3.org/1999/xhtml"");
@namespace svg url(""http://www.w3.org/2000/svg"");
@media (min-width: 100px) { div { color: rgba(0, 0, 0, 1) } }
@page { margin-top: 2cm }
@keyframes identifier { 0% { top: 0 } 50% { top: 30px; left: 20px } 50% { top: 10px } 100% { top: 0 } }</style></head><body></body></html>".Replace("\r\n", "\n"),
                actual);
        }

        [Fact]
        public void DataTest()
        {
            // https://github.com/mganss/HtmlSanitizer/issues/66

            var sanitizer = new HtmlSanitizer()
            {
                AllowDataAttributes = true
            };
            sanitizer.AllowedSchemes.Add("data");
            var html = @"    <p>
        <img src=""data:image/jpeg;base64,/9j/4AAQSkZJRgABAQAAAQABAAD/2wBDAAMCAgICAgMCAgIDAwMDBAYEBAQEBAgGBgUGCQgKCgkICQkKDA8MCgsOCwkJDRENDg8QEBEQCgwSExIQEw8QEBD/2wBDAQMDAwQDBAgEBAgQCwkLEBAQEBAQEBAQEBAQEBAQEBAQEBAQEBAQEBAQEBAQEBAQEBAQEBAQEBAQEBAQEBAQEBD/wAARCAFvAeoDASIAAhEBAxEB/8QAHgAAAAcBAQEBAAAAAAAAAAAAAgMEBQYHCAEJAAr/xABrEAABAwMCAwQGBQQHEA0JBwUBAgMEAAURBiEHEjEIE0FRCRQiYXGBFTJCkaEjM7HBFhdSYnXR0iQ1NzhDY3J2gpKis7TU4fAYGSU0VnSEhZSVsrXCJicoNkZTZnOjREVUV4Ok8VVkZZOW/8QAHAEAAQUBAQEAAAAAAAAAAAAABAECAwUGAAcI/8QAOhEAAQQBBAADBQYFAwQDAAAAAQACAxEEBRIhMRNBUQYUImFxIzIzNIGRFSRCocEHUrE10eHwFkPx/9oADAMBAAIRAxEAPwCsOwKgjhLKXyKx9NPjPcjH5tv7f6v4q2HaSAEn34rIfYBCVcIZWA3kXqQT7auf8214dMfj0rXMJB5UFJ99eg6T/wBPZ+q8+1gVqDz9FMLYsnpUpgrWEDIO25qJWhwEdOlSmG7gAJzvQWX2psY8J7hvpKMg7e+liHfZ26im+OAU9cY8KVt486qZGgqxj6S5K87k184okkjxopC84GK6tWUKHT30KGU5EB3HCbLmvmSoKwAn3+NQe4pBeJT0zUynILqVJK8eJNRWe2hJwjfNW2JwhJk1Hf5UFQPKTR6kZxQe5Uds1at55QDuklaAWr6uaOdjnuiQnrSlEUpGMDJo9TQDeD51KH0oCwO7UXlW3vle0jPz60mFlTn2B8RUuLDRweXpQkMtg55QanGU7pRe7hRL6ASGQQklWab5FsUhRSp
GPdVgqjtqRsgZpqlwCp0+x76fHlG6UUmOFBnLesn2EA/hXGoJV7ABBqVu245zjFEsW495z46GjDk2OUMIACmdq1rxg5pY1aiBkJ6U+tQCrojGKVpgqSgkY+6oJMn0RDIVHTb1EpTyn30e3aQrbGx60+ohEkZSN+lKExAjcozQrsk1ypWwElMKLTyJwlIxQFWjAyk1KPVhtgeRoKmFKVjO3wqMZJHZUnu3Khzlo5lAp6+NfGAW/Z5aljkTKTlIOfdSd63gJB5MipG5N9qJ+MowWCFfV2Brj0VD4x4in1cADdKRiuCEBk43NTeOB0ovCIUInQlMuEBGw3BqO6pYdcsNwZZRzOORnUpT5nkNWPcrUtwEoT1FML9nUULDyOZJ2Ix1H+pqcTCRh5UBh2usLzivVxXbtUxZHdnCSAfhzUk1c16+5qJhQwGXUSGx12A3/TT1x1sMqwXuelbJbLLriBtjGVHH4VEWb8LjGRdI6FLXKgFqSOoC0o8f70GsjI+nvictfC22MlaqiuMp0LLYWQATsSabHUqBClZ3APTwpfdstyTkjJOaNvziluMENpQBGaGAnGfZ61nnM7+S0YcTSTQIrrsZ98H2UYBGaTblB8gacbW6lFteKzgF8A/DkNN7y0KWooPs+WKiP3aU9p10qVm9xuTwV+GD/HUl4nKC58cnPP6q0D8BTZw3jokX5II2SkHf3kU98WW0JurXLsAwkdPfQ3/3D6Ikj7EK1OzLL9XbQ0AcOuLVjzIFSnjlfJD+s7aEJWn1ZttpJAx9vP6DUL7Pb6WWY7iwctlYH39fxq4uLF30jdtN2hcmM23eRKSjKAMqR0GT8cVXSuDch1qUN+BpU10FfbXHtwl3GY1FRGAbW46sJTuc+NX7pXiXoPUBRb7Jq22TZCQEltmQlSs48qqfsW8GNFcb+M2oEcQ4Ld1sWjrZGms2V4FTE2Q8tYStxOcOIQGlewQUkrTnpg2/bNDcBu0dwg4kX7RfZ2j8GL9w+us2JbrtHs7FtddfiIKkuqLK
Ed40r6rjSsgZ2VzAKF9omV/DwX1e5U+sYvv5DQapS1lZC/wpwQ4QnIwKg3C+9y9R6BsF9nZEiZBZdcBG+SkZqW9/vyjpXoYO9tjzWFcNpLSnEPqCM824oJk832vxpCXzylNJ1yik48BULkRG2wnQSuU5Kxt76UR5ufOo+h/ncwCMe80tZeCUgZptKSqUiZk7fW++hl8Z5gSDTQ290xR6ZBV4U0RhMJpFX3WOndLx/W9RXyHbmP3ch0IH40i05xK0Pq9Zb0xqu23JY+zHkJWfuqJcIuHWieKereKfE/itpZOs4mhHzbbVpt+MJLSuSMH3HO4USh5a+dKEBSSAUkjc7MF+07wl4l9laN2qOFnBdngzqCwPrlNQYtvagiW03I7txl1DSG0vJcSMoWUhQVjG3MFUsmrNjnMe3gGlas0nxIfE3ckWrv8AWPjXUvAnHnTVaZi5trhynQQt9lC1e4lOaVFfKM486vKB6VMQnJLgA+NGNuYVnwpA275+FG9+PAU4R2ouk5oeHnRyVeIP3U2IdB6/KlCXt8bEDzphirtcCFi70raubhLpfGSBdnT0zj8m34+FeWOfea9RPSpuhfCjS+SCfpZ0DJOcd230/wBNeXn31jtT/NPC1ukflgvRr0fEdbvBWX+d5Pp2R4jkz3bXh1zWtIzRaCRjpWXPR0MBzgjLXyoyL5KH5o835tr7XTHurWTcU9eta3R3/wAkwfVZXWWn315+iXW50pAOMVJre5slXN8qijCS0pKc0/wX07YPQU/KjDhwo8d1KSJcKcKHiM0sadynY0yR3grcknypY1JAIANVD4lZMeo3xX4sR+GVnjOMWuTdrzdHhDtdtjI53pchWyUJSNzuaj0XgH2yuJUAXjUnGyxcL1SMLatNtsxuzzKCkHlecLzSA4DkEIK07bKNAsAjam7cGkbNcGUvM6e0jcr5GCuiJJcZYCx7wh5Y+da6v1yNmsdwvCWe+MGK7IDecc5Qgqxn34qjyZXB5aOFf4WOwxh7hZKyIrsmdrXTs
Z6dZO1jatTzUIJag3jShhMPKHRKnm5DykA+YQr4Gqw1Bxo4haJmyuHXEnS0XT+vG34zEVDz3eQpiH3+5bktuIyVNFW+QOYYIKQoFI1f2O+PF87SfAOxcXNR2CHZp91kTWXIkNa1spDMlxpJSVkq3SgE58c1QXpNLHDFy4J6tQyr11rWce1FwE47h1bbqkkZwfajoIyMjfGMnKQ5csRoFTTYcMo6QJPAP0hDkhTkLU3BBDBOUJXLuJUB7z6lUQm3/tJ2PjJa+zXOa0JM4gXe2/SzUuI9KVa48bDx53llgOJ3ZKdmyMrQM77eizP5pH9iP0VnjTfDX6S7dmteLcyKvu7LoSz2GC9zeyXH5El58Y8wltjfyX7zTm6hkt/qSHAxz/Sqka4F+kKbfDkrU/A71ZJysCXcQeX4+pVC9IcQeNXGLUyuGPCl/RR1JDhTJ0u4XB6QLYtuPJTHJacbaWs86lcyMoGUgnbGK192reJT3CngHq3VMB7u7o5D+jbV7BXmdJUGWPZG5HOtJPuBO1Zj9Hjo5vTXFzX9qbjYRpnTNhtYc5fZ71wvuOJB6E+ykn4jzqVmdkiNztyifg4xka3aPNKjwD9ItnbVnA3/AKVcf8yomTF7RfBy9aYhce5+gZkTVVxNrhuackSlrS8G1ODnDzDYAIQehJ91bvckNNutMLUAt4kIHngZNZf9INbG08M9H61U4tCtJ62tc7KSACl1SoxCvd+XztjcCmw6jkCQbnEi0s2n45jO1oBSxuMnGDVa39XGbX/EG6cN+B0rR0W6Wa3MXCW5qN6Q22UOrUlPJ3LThJyg5yB1FWtHKXmkPJ6OICsjpuKhvZ5GO2HxEH/wnbP8e7Vzn5D4oS6M0bVLp+NHLKBILUNX2ffSIrOTqrgb8pVy/wAyqGak1jx34d8SrTwA1czoudr/AFE1DetrltkPm3huQ663zuLcaQsBHcOKVyoJwPZCjtXpHWPe0LoifdO332b9QQ7e49FTEv657wHstJjxwpvmPmVvAAdepxgE1T
M1PKb/AFkq6fpmK7+gKLu8BPSH96ox9UcDkN59kGXciQP+hVHOI6u1Z2c9GPa/413PhlPs4kNxEpsUiWuR3i88vsux204239r769Daxv6Vb+ldX/DkP/xU1uo5O4W8p7tPxq4YFHUcIO3vqGPFv2mdRcFmbbPYRJjIky7gXA2tIUnmxDIzgjoTXf2ivSL531VwMx/xq5f5lWwuGH9DfS38DQ/8Smqx7RPa+0L2bdQ6c0vqfQ+t9RT9UR5MmE3puBHk8qWFIC+cOvtEH8onGAfHpTTnZLz98p3uWMBy0KltJXjihpviPN4ScYntLv6ii2hi8d7p9x5yOWXXHEJBLzbaubLStuXGCNz4C4i6m1mzq3SfDThyuyN6l1i/IZguXhbiIqCywt5RWW0LUBytqAwk7kfENll1Yzxm7Qdz43WrSWp9O2yRpiHZURr/ABGo8gutPPLUoJbccTy4cT9rOc7ef2of6cHgB/CF2/7tk1beNM3D8Rx+JVHu8LswMb91K0cDPSIh4Fep+Bxa5slIl3HOPj6lTjw51FqS8vag03rFy2rvumLiq2T1Wxa1RVOhIUSgrSlRHtDqkfCtp1hbhcsI4rca1KI21i8f/pIoXAy5nzbXusIrUMSGOHcxtFJmYfaH4vX7U1q4DTdBRGNKzUW+Y5qN+ShSnlNhzCAyw4CAFDrih/7H/wBIlnJ1VwN/6Vcv8yqxvR+wJLukeI+sZK21p1Jrue/HUnOQyy20xg/3bS/kRWpBIaMhUUKHeJQHCM9EkkA/gaHm1DIMh2vNIiHT8cRi2C1iDTUni5o7iQzwj43I0u9d51o+l4kvT7jzkZxAcUhSMvNtrC0kAkcuMKTgncBv11qXVFy1o1wm4O6bTqHVstAdd7xfJFtzOQC9Ic+wgZ95PRIUdqnXawRJsPaU4LatQyBDmRbzZZLuQPyiksuNJ9+Qh0/L30+dhK0xp2lNbcTH2w5c9U6rnoXIUElYjxV9w00CBnkBQtQBz7S1HxohuqTsg4PPqhXaXA/Ioj4
aulQerfRZ8VeKoF2152lbXap8lKVSIds0mqUw0vG6UurlNKWB05ihOfIVTfE30UnHjhFpybeuGOuLZxIioZWuXbRAVbZxGMZYQpx1DhwVEjvEnbYKJxXo12reN974A8L4+uNPWqBcZr9/tVpDE3n7styZSGnCOQg8wQpRSc4BwSD0Nwsud6yh0jHOkKx5ZFVrsiVzt7nWVaNx4mt2NbQX5ruEvBfWHHLjJZ+C+m3oNr1Den5MZs3tTrDMd1hlx1xDvI2txJAaUnHITzYBxuRrud6G7tX3BSFPa84Tju20tJxc7iNkjA/+w1a+seH9m0H6ZzQr9lYDDeqIbl+faSAEJfXbpzKykAbcxj8x81KUfGvUKoy8m1IGgLxeV6GXtVNRnGzr7hT3ee8UBdLjnIH/ABGsP3bTz+nr5d9NznGHpNplvwnXGCS2tbSyhRQSASklJIyAceAr2s4r+lb7PXCnX+ouF2o9D8SZF10/Lct8p2FbYK2FrA+shS5iVFO4wSkH3V4x6lvMG+a0v9+t7UhMW7XOXKjtvpCXEtuvKWgLAJAUARkAkZ8TSC1I3tXz2ROxXxq7SVlvOsuFOpNFW9myTUW6Q1fpcppxTnIlwKSGY7oKcKxuQcg7eNSntR9gHtFcEeG83jBxI1DoG42i1vR48luyTZbkhPfOpaQrldjNpxzrSD7Wd+lay9CsFjhdxGCxhX7JGsj/AJMitxcduG8Li/wc1jw0nZCNQ2eTCQsAFTbimzyLTkEZSrlI26im7Re7zSl7q23wvI7sw9h7tIcXeEtl4qcL9S8OYdnuy5KGWrzNmolJUy+tlfOluK4gZU2ojCjsR0Owae0xwc4pdnu9acsXF246Rmzrs27PYVp+RIdQG2VJBC++ZaIJKxjAPQ16Kei8gTrV2MdIWq5xlx5kG43uNJZWMKbdRc5KVJPvBBFZY9MKUp4n6DWo45NN3FQ+IeaqCWBjgXVynNlf1fCP7PPZg7ayVaU7R/BLWXCy0pvVpS8yxd5c9RlQXglYZktt
xVDHspPsLyCBhVXdxa4Tek240aSe0HqTV3Z+stknKSm5IsD96YemsfaYWt5h3DavtBPLzD2SSkkHUXALSadCcD9A6MStSxZdOW+DzKxlRbYQkk42ySMmpyxIakoLjKwpKVrbOD9pKikj7wanY0RgBvko3Ev7XmdF4ryNDcK9UO3SNb27nw/nybDLajFRYL8ZwtEoKglRSSkkEgEgjYVYMjs8dv6a4mZadUcFG4jqQ40l2ZcSrlIyM4hVQva4C7FqztKaYcjLYadn2+6RgpBSHEPRWSpac9Rz84JG2QR1FesVk/nLA/4q1/2BV5lalkNjjMbqsc19VS42nQeJJvbfPC86NSPdpXQXEzSfArVMjh9M1trhp1y1O2+TKMJCW0qUtTylsJWkAIUfZQrpUsPZr9IIqRzq1XwS7nm3SJlxzjyz6lV6XHh4nU3bltuv5ISpjRmgVtNIU3nEmbLUlCwrwIbYeGPHn929h8f+JLHCLg1q7iG6Wy7aLY85FbW4EB6UocjDQJ8VOKQke80G7Usp1DeUa3Ax2XTVhPhxpHtb8aU6rVwy1TwnI0ZqSTpa4vzZE9CHZkdDanSziISpsF0JCiE5KVYGMKK7iXpjtfdnjh/dOK/F69cLZ+nbOuMiS1ZZM1Uol99thHKlyM2k4W6knKhsD1O1Tv0SkObA4La/jXKQ9ImDXspUl55ZW446YEIrUpR3KiSSSdyatrt/aMl8RuzNduH8EP8Afajv+m7WFMp5loS9eYaFLAwfqpJUSdgASdq46jlNdy8rvc8dzfuqhNK8N+27xS0hYuI3D288JYFi1Hb2LnAZusqcJIYdQFo5wiKtIJSQdlEb9aZOIep+OnZ0THicdL1oGbMuFvlz4rWnXpTighjkClOd8w2EgqcSBgknfbavROy2qLYrPBssFsNx4EduM0kDACEJCQPuFeV/a1u544caNcSGJubYxc7Xw4tTrTvMOZUhIlLSD7KVh51aD1/NjPTAlx8/KfITuNUSoZ8PHaytvPAVvaH7PvpAt
Ha9mcW+GOquCsJvU0Nn122XSVc3Y8pABU0p1LcUKC0c6sFCx9YjJFOPF/gf6RzjZFt1t4iar4ExNOWuSm4SbTYZN3YbnONkKR33fR3FLCSMpTzBPNgkEhJG5oEdMSDHiISAllpDYA6AAAfqoTLzE6Kh9pQWy+2FJI3BSof6ar3Suc/xD2j2xtazYOlibg1xBZ4j8PLTqplpDKpLeFNpGORSTgjHyqbBaleyTtVMcAHHbZK4i6RkR3I67Dri8xkNLQUlLRlOKbIB+yUlJB6EEEdat0SAAN/CtziOdNCx/qFjMpohlc30KXZAxv8AjXzbmQcnOKQKlZIHNXe8J6K391HNYQUG54KXes43zRzMw9So4+NM61kdSaG0+Rt4VKWWFAXAHtZG9KS4Dwq0wG88v0s6Tg7fm2+teYua9MPSfupc4XaZSFJOLo51GT+ab8fCvM+sBqw25jwtpoxvFFepXp56NlkucC5ecn/d6Vtz/wBba+z+v+OteCCQArGNqyz6MdgL4AyyoLwdQStykY/NtePWtirijkHKnbFXWnTbcZoVLqcV5Tz9FHVRRuoeFdYLiM46npT0qCkpIAwSKSmHj2cbjxxVo2UO7VYIy02EGI+4kpJPQGlyHirxO/SkqI5ScYo4NnAA8Kgk2k8KcOIVcTb7G4X9qbQHEy9cjVnvMCVpOdMW5yoil9SHGVqPkXWkI3wBz5ztW3XG2ZLKmnEpcadSUqB3SpJG494IrDnG6/6fetStC3Ph9qLWkm5RnHha7FbnJsnu04CnA22FKABUkZxgZHnVdcAu092lOCt2b0fqfs4cb9T8Nw4QzJuGkZ5uVkY32SstYfZTt7CyFJTnlVgJRWY1GJrZS5p/RajTJXOiDXD9VMuOvYS4s6KZevvZH4z8QdP6fbfdmPcP7bqqVb4rPOStz6OKFpQ2VLKld0sYys4WkAJqg5zMbUeirFdbxxd4lakvdn1daW5Vl1jeJMl22yPW0IVll9RLawCpOcA7keNeqHDniPoni1o63a/4ea
hi3qxXVvvI0uOrY4OFIUk4UhaSClSFAKSQQQCKxv6RjhZbrXeOHfGXTtv9XnS9XWqy39TAShElhb6VMuujqpaFtpQCN8OYOQBgON4bYItGyRl1FppbqZ/NI/sR+ikcGzxYFwuVyaH5a5utuuqx+4aS2kfDCc/M0sZ/NI/sR+iiItwjzJMyI0rLkF1LLo8iptKx+CxUSmWSO2deTrDjBwn4IpWoQzJkaruf5RSQtMYBthtQ6LSVOLVudi2k46YcuwYhdyf4xaqcjLQJuuHIbDqkkBxpiKwPZJ6pClLGR4gjwpF28bWvSt64ZcdYjb3/AJPXZ2x3JaFAIRDmo2WvO5w800kY/wDeHbxEo9HvHcX2cId+fjLZdvt9vNwPOkgrSqc6lC9/AoQkg+IIPjRJcPdw0d2hg13vBceqVuap1AmDxQ0Pp8rwbm1dHOXfcNNN/L7VQLtw2BjUHZY4gJkNlYtduF5RhRHKuG4iQlWR5FoH34wdqYONI1+ntlcAZVh0jf7jplmFqRi+XKLBedhQFPR2iwp91KShslTRSnnI+ucZ6VdvFDTcbWPDfVOk5rKXmLxZ5kJxtSeYLS4ypJBHjnNDDhEnlUHoC5C86KsV1SQoS7ew6CPHKBTN2fE8vbE4iA/8E7Z/j3aj3ZPv41HwA0dcSvmUiAhhRz4o2qScAR/6Y/EQ+ekrYf8A67tX+e7dig/RZ7AG3LLfqtWXW4t2xhl93AS7JYj/ADccSgfioUwah0m3dtfaT1SpjmVY0z0hePq980lP/hpt433Zdi0CbwhfJ6peLO6pXkgXGPzf4OanvXcVQLQpK3PQ5dX7YMczEdp9Xnhalgf4s1kH0rJx2XF/w5C/8VaQ0xdRceK+t4iHOZNsiWmKRn6qih50/g4Kzf6Vr+lbc/hyF+lVK3sJD0tRcMP6G+lv4Gh/4lNUx2nuylq/j3rfR2u9Gca16An6SiTYqSmwi4mQJCmyTkyGuTHdYxg5z4Vc/DD+hvpb+Bof+JTVK9qTtZ6r7P2tdHaH0hw
WVr2dq2LMlJ5b8LcY4jqbBGDHd5897nORjHjSs3bhs7SP27Tu6VU6UGrtD8TtRcH9Y67/AGYTbDDiTPpP6NEHnDwJ5e6DjnTl683j4Ujvjgc7YHAAj/8AH3b/ALtk13SNz1LrvihqTjBq7Q37EZt9hRIf0Z9IidyBkKHN3obb683Tl2x40muTgX2wOAIHhPu3/dsmr+ZsnuFy9/8AlUUXh++jw+v/AAt91gTSMwW7XHHu4KIAj6nluH5MJNb7rzY1ReRYYvaWuXNylq/TQCfMsIH66rNPNTX8irLPFxV8wtQdgOyS7P2W9Kvzigv3h64XgqTndEmY86318e7WgH3irEtGrWJnH3U+iUuZdtmlLNcFIwrZL8qegHPT+oHpv5+FFdm3TMnRvZ+4daWnBHrVs0zbo8gozyl0MI5yM77qzVe6Qjatb7dPEK5ytI31nT0vQtlhRbw7b3UwH32JElamm3yO7UsCTukHOx2oImzaMAoUo/6QSDLj6M4e61iKQhGmdbwn5Kj17l9p2Pgf3brfXyNOvo9yHOzlHkgkl/Ud9Wfd/ug8P1U5dvfTz+oOytrRUZ/uXbOmJewvk5toklt9Q6jqltQz4ZzvjFMno4XxJ7LNofBB7y9XpZ3857xp1/BXzTa+O/kmD0pF6a052YUagejesptmqrLM7jvOTve6lJXyc2Dy5CcZwceRrNLXpxg20Gx2YRhsBP8A67dcf8grdHam4iaR4S6f0dxH19evojTtj1ZEfuEz1d1/um1Mvtg92ylS1ZUtI9lJ6+VXPHfalMNymFczTyA4hWCMpIyDg79KYnrx24P9qIdrr0mnCLiknQn7E/VLdJsxhfSnr/P3UO4Od73nctYz3+OXlOOXOTnA9ja86uNa1H0xnBlBOydJ4H/+m7mvRWlK5ecfHz0TMjihxK1nxic7RAtab5Keupt/7Ee/7gBOe77311PNsnGeUfCvI5h9GEvqG5GfnXrlx59LHK4ZcStacHVdnb6UTYpb1qVcBq3uO+BTgOd16krl
yFfV5j8a8iH2FRglrO4HnThdLh2vXX0Kzhc4XcR1nx1Iz/kyK9Ha83vQn/0KeIv9sbP+Sor0Nud/iWq7Wi1SlBK7y87HYJPVxDSneX+9Qs/KmLimDhZoKFw4s9309bI/cw5F/ud2ZTkkfzZIVKXj3d485t7q86vSx2VOqOP3B7SKluI/ZBGXaeZsgKHfzWGyQSCM4VtkGvUivPbtv6Sb1v29OzLYHVLCPWnJxCCAVeqvok4OQdj3OD7s4x1pClHa9AoEdMODHiISEpYaQ2APAAAfqqBcCdWM600RMvUd3vEI1LqCDzYI3j3WUyRvvsWyKsF5RQ0taUlRSkkADJO3hWeuwrD1bb+Cs+HrPSl709cDq/UUtMW7292G8pqRcXn0OBDoCilQdyFdD4E0qRY09JxEmWLjHqaSqN3cHUugYamncjDj8eW6HBjrkJW1uRj2hjoceo1k/nLA/wCKtf8AYFeavpnrPeIMXh3rW3yEsxFs3SyS9sqWpzuHW04xjGGXc7g9MZ3x6VWT+csD/irX/YFSPk3ta30TRHsJd6oMezQ415m3xCB61OZZYcXjfu2ispT97iz86yP6QvVQub3DPgYzJUg6svhus9vu8pdhQQFchJ6Hvlsq239jyzWvmbhHfnSbchX5aKltbif3q88p/wAFX3VlD0immER9EaO4yxm20y9B6ij9+93XMv1GYoMOthXVKS4phR8PyYz4EOxy0StL+rCbMCY3BvdJD6M9KUaI4sISMBPEqcB8PUYVa3u1niXlEVqYgLRFlNS0pIyCttXMj7lAH5VkX0ZTqH9B8VX2zlLnEictJ8wYMI1sCbPjwO4MhXKJD6I6D+/V0/Hakn/Fd9Sui/Db9FFuMuv4vCzhRq3iNMacdb07Z5Vw7tsArWptslKRkgZJwNyBXmlw50i9dZfAfTV1muSblqjWjGpbi+OULkPtFUxalbY9pTZzgdCcY2r1C13pO2a80VfdFXmOl+DfbdIt8htQyFIdbKCD99eZ3ZAYuGp+0Xwu0bf3U
m68MWb8J6GV5R6xGCoZzkZKQXSRsDkD3iiMV7WRS33XH7qHIY50kddX/heotzkph26XLUcBhhxwn3JST+qobwH1I1rHgnoPVbDhcbvGnLdNQsggqDkdCgd8Hx8adeJz09jhxqh61QJU2amzzDHjRWlOvPOdyrlQhCfaUonAAG5NQDsbwL/aOy1wwsuqLDc7LdbZpuHBlQLlEXGksONICClbSwFJPs9CBtigkUszKamac7W3GnT8qP3DFxlW68w9xhxpyI0lS8Dp+UQ4N8HKc9CDU9Dgzjm8ai3aIhy9N9tiBdlqQmFqrRLbLQBPMX4sh3vMjGMcrzeN/PptlyXNIOxre6FcuI35cLE639nku+ad+8yrG21dDivaHNTJ68pJJ5T086G3KWrJK8e6tAICqB0pCeu9SoBOenjQitKUkg7jfY01tvKxkL28aOSrmScq6Z2rjH6pnjG1kT0mUgOcM9Noz/8AejpwVcufybXh9qvN3/XpXo16SkZ4a6cWkqwbk5nCQR+ba6nw+Vecw6V5zrorPk/98lvtAO7CB+ZXq16LttC+AUw8gKjf5e+Dn82z8q2gloJTgj76xt6LY/8Ao+ywc/8ArBL8dvzbPhW0CEqCST0qfEJEIpC5w3ZDv0RBYKVZ5dvGki4/t82BindKcpKTSd0BKdwTk7UUx5vlBOjFWmxcc84CR1FBDK/qlJFL1thQHLsfGhtNE+zjNTB5UewKrbDITY+2loJ6W+ltq8aau1tYCnMBx8Ft7lA8TyNLOPJJPhWvr9HemWO4xIyeZ1+I822PNRQQPxNZK4z8P9R6gRZtXaEnNwtWaTmpuNofcTlBcAwptY2yhaSUqGRlKiMinnTnpAdAWWH9H8fdK6i4f3uMOV9Ytcm4wJCv3TDsZC14PXC0JxnGVYzVDnwv8UyAcFaPTZmeCIyeQmT0XHC/irwo4A3iw8VtM3HT8uRqaVIg26ekpdajhpltR5T0Sp1t1QxsoK5gSFVIfSIzIsfg7peM/Ibbdl6+062whRwXVC
YhZSnzISlR+CTSxfpGuyfIaWNP61vl9mBJLcKDpS6B51XglJejoQCf3ygPfWe+O+oeLHael2PWtx0RcdN6J0ZdYl3tdjcShy5znkOpK33QDypX3fMlDYVgcysqVkcokcMkp+EI2SaOIfEV6NM/mkf2I/RVRaP1zzdp3iNwzdSEhjT1hv7B5vrl0ymHBj3ertb/AL73VUsj0kOgoD6oTnZ844LW17JKNPQlJPwPrtVSjjvMT2sVdqiBwn4lo0pJ0UnTEy0LtrCbgt5EhTqXQyJHdqSMgAlwEZVt5oIZD0ClM0Y/qC1x2rOHDnFbs8660VEYadnybQ9ItwdJCRNZHex1EgEjDiEbgGkXY3tTln7K/CyK/GWw+5peBJebWkpUlx1pLiuYHcHKjkedVI56Srh4oKac7PHHMpUCk505CwR/02klp9I1wxslriWe39nfjiiNCZRHZSnTkLCUJGAP9++QpPDf6FL4jPULR2s+OnCzh9r3SvDDV+qfUNTa2W4ixQfUZLvram8c/wCUbbU23jmH5xSfdU7cQl1tTaui0lJ+Brzc4ycTLnxv408MuP8ApDhfri3W3hy+l2TBvFsZbmPtLfQX+4Q3IUlSu6CgnmWkc3LnbNXU76SfQDMkxV9nzjjzhXLkaehYz8fXacYZBVgpomjJIBCgXZjmN2+0630gj2E6a1terchBGOVtEtwJGPLGKnPZ3c73thcRFZz/AOSds/x7tQ/hfLTfda8ROIkCwXmyWjVl2aucSDd2EMymv5nbS5zoQtaQStKzso7EdOlILZxdtPZ444ao4n6i0Tq/UUC/WSHb2UadhMyVtqacWolYdebAGFDGCfGrieN7sFornhU8MjGZrueDa0R25rjLs/ZQ4j3iAoJlW+1etsEjIDjbiFpJ+aRVzaeuDd2sFtujKuZEyIy+k+YUgH9dYH489uPQnH/grrPhLpvg7xYt1y1HanYUaRc7NEajtuK+qVqRLWoJyN8JJ91PvC/0hOleHvDrR+gNa8IeLV01BZrLCt9
xnQbLCXGkSWmUoccQoykHlUoEjKU9eg6VT+DIRe0q395hvbuF/VXR2cdQP6j41doeQ4+XGYOsYNujjb2ENWqKCn+/Kz86rj0rW3Zac/hyF+lVUz2eO1hYuz1O4pXzX3DbiZeHOIOt52poRtltjSFMRHeUNNO95JRyrSkcvKnmSAAAcUT2se1portZcInOGWjuGvEeyXBVxjzEyL5a4rEflbJJSVNyXFZIO3s/dUjMWZzw0MP7JhyodpdvH7r0P4Yf0N9LfwND/wASms89sDs58e+LnEfQXEDgjfNEwHdKQbhFkp1HIkt86pCmSkoDLDoIAbOckdR1qK2P0jnDXRlgtWlpfBDjLJetcFiIt2NYoS21ltASSkmYCQceQpZ/tofCz/8AIbjd/wD89B/z2mtjmjdYaQR8lIXxSNokEFQSPG41cL9e2nh9xsuGkJdyvVvfuERenX5DiAhpSUq5++ZbIOVDGAehoBf73thcBPayRPu3/dsmk+sOLlq7RfGTTHErTWitYadh2GyzLe83qKEzHW4t1xCklAaecBGEnOSPCkOp7sND8Y+G3GSdYb1eLdo2VNelxLOwh6U4HojzKeRK1oSTzOJJyobA9TsdBU0+nOMnLv79qlqKLOGzgL0frzq44djbtaXqZxYe01qnhkzpDWdxfu3dyZk4T0NBI9khMUoCsJ6BZGfGrOPpPeGAUU/tCcbyUnBxp6D/AJ7RU30lXDK6wZFvPALjdyyG1Nnm09CwQRg//bazzWSsNtBV050TxTiFsG0REQLTCgtpCUx47bQA8AlIH6qhsfjrwrl8YJHASPqnn13Ftv0u9avUZI5Ins/lO/7vuT9ZPshfNv0rPQ9Jlw3Kw2ns/wDHA5OARp6Fj/LapSw8TJtk7XOoO1/cuHOvJOm7tazaYdpbtrBujDXcRhhTffhsDvWnVfnFbLHwCCCR3TSlMzG9lb244aTZ13wb1voyQtxDd70/PgqW2QFp7xhacpyCMjORkGs7eiwvkG7dlOFDjSW3JFtvVwal
oSrJbW473yQoeBKHUH4EV8j0kXDu6KVbf9j9xvHrALR59PQgnfbf+bao3s9zNedkn1nVmktGXe96EvjyzcdPqVy3CK0hxXcPtJUsoLwaKUrSVYVhPt+yDTm48jmkgHhMdPG0iytF+ko4Ya54udly6aP4dabm329u3a2uMwojfO4tIkJCle5KQeYnwAJO1adtTLka1w47yeVxphtCx5EJANZpf9JT2P7eygX3iJdbTNKOZUGXpe6d8g+KSUR1IJ8MhRHvqnLZ6YbhANQahau3C7iFJsrExLVjlWq3RnlSY6UDndeS7Ib7tSnOblSOb2AkkhRKREGOPQUu5vqm3jUB/txnBo//AApj/wChd69Fa8Y+I/bk4T6m7efD7tTxdJ64j6W0pYzbZ0GTAjIuK3u6nJBbbEgtlOZTe6nEnZe2wzqA+mk7LyevD3iuP+abd/n1cWlvYSgg9Ko+0N6K7tKcWeOWtOJumtacN4ts1FdXJsVmbcZ6H0NkAJDgRDUkKwNwFEe+vOPXekrlobVl+0Ve5cWRcdN3aZZpbsValMrejvKaWpsqSlRQVIJBKQcYyB0r15T6aLswL+rw84rn/mm3f59XktxTvsbiRxb1jq3T0SY1C1PqW43aGzKQlL7bMmUtxsOJSpSQoJWOYBRAOcE9aTdQs9J7GPkO1g5XqH6E/wDoUcRN8/8AlEz/AJKir27e/E/9pxvgfxDdktx4lv4pQGZ7jrvdtohvwJzL6lq6cqW3FK329nw61iLsE9rDh92NtDam03xD0dre8zL/AHVu4NOWCBGfaQgMIRhRekNEK5gdgCMY3pw7eHbO4ZdrrhNZND6H0TruzyrNqJq9SHr9b4rDKmERZLJSktSHVFfM+jAKQMA75wDA7IjDd1hF/wAPyRJ4RYb+i9dm3EOtpdbUFJWApJHiDWSOLulUam9IrwRmrK8ac0rfbuAkjBPsMDmyNx/NGdsbgfCoXwy9JPpqw8NtK2jXPBji3c9QQ7RFj3KXa7HDcivyUNJS4tsqlpVyl
QJGUg4PSmyZ2x9AXDj1aePa+C3GH1a0aSm6fbifQkLviuRKYeU5y+t4wEsAZ5vtHY9Qw5mOO3j9whzDIDW0rfzjiGm1OuHCUAqUfICoHwg47cKuPVqut74T6qF9g2S5OWic8IUiMGpaEpUpvD7aCrCVpPMkFJzsazPdPSi8Jiyq2OcFOMsSTOQtmOX7FBSCspIB/wB+5wPHFZg7Dva34fdjHQep+HnEHRWuLvNuN9FzQqw2+M+02kxWWylZekNEK5m1bBJGMb+AcMmEnaHD90rMeWQEtaStFemI0ou99lyDqJt7uzprUkSWscme8Q627H5c529p5Cs7/Vx45G3rJ/OWB/xVr/sCvMjtZ9vzgl2muz9qrhBZOHXFO3XK7NsPQZM20wUMIkMPoeR3iky1qCCW+VRCScE4q2YvpbeAdtiR4DnCji8tUdpDZUmzW8g8oAz/AL991P8AFZfYUhxMjaDsNfQrRkTWbMDtXXLQL8rDl50PEukZknr6rMebdUPlJbz8qlXGrQUfijwl1bw+kuKbTfrRJhIcSAVNuKbIQtOdshWCPeK84tZ9vjRF37Vegu0PprQuvI+nLDYp9iv0OZboqZz7L55m/V0JlFBw6lonnWnYHAJxWhGvSlcJXlAN8DONagTgEWCDj/LaljBl5jF/RQTxuxqEw2368Jm9Ec9Of4Ja+VdI7rE1GvZTclp1JStt1MCElaVA9CCCCKv3te68c4Y8HEa8TIbYbs+qNNOyXHDhKYyrxEbfJOdvyS17+FZN4Fdr7hjwElcTHGOCvF162a31vK1XAajWaI44wiTFjB1DoVLHKrv23yAkqTyFG43SCe1T2uNLdqzgDqfgvorhFxRtV1va4C2JV5tEVmKjuJjL6uZTclxW6WlAYSdyOg3qc48znVtNn5Ibxomt+8F6QNuJdbS6g5SsBQPmDWOeFXBdzSPpHeJus0h31CfpGNc4aQ3ytIXNeS28kHHtK54ClbEY705G4NNmm/SP6T0jpWx2DWvBHi5JvkK3R2Lg9b
bNDejLkIbSlwtLXLSpSOYHBUlJI6gV0ekp4NpvqtSDgJxrExcQQlL/AGPwclsLKwP9++ZNJ7vM2xtP7JfGiIvcP3WydRags+k7BcdT6hmiJbLTFdmzJBQpYaZbSVLVypBUcAE4AJpi4U8WeH/G7RELiPwwv/0zp24rebjTPVH43eKacU24O7fQhwYWhQ3SM4yMjesccWO3lobjZwm1pwr03wY4twLjqqwzbRHk3Kyw2ozS32VNhTiky1KCRzbkJJx4Gox2ZO1dpXsm8FLRwe1hwo4m3ida5c54ybHaYr8YpekLdSApyS2rIC9/ZG+evWnjCyCzfsNfRMOVCHbNwv6qzO3fbVWvi3wT16JIbZTLudheb5frmQ026g5ztjuFjGN+bwxu1FSFZ3FQzjx2l9Edq606VsOmOGnE7T9z01qSNe2JN6tUWPGUlLbjTiFqbkOKwUOkjCeqU5OM1JkOhKSf11t/ZiKVuM4PbXPFrH+0crDO0sN8Jf3iMYTQkLz4UiRI8hnNHIdO5VtWpDC0LN7wUt51jZPQeVCS7gmkTjikgY3JoSFHkyo+FcY0wkeSyl6SZaTw20yFFPN9JO45s5/Nt9MbffXnVXof6R5R/a408AVY+k3BsoAfm2+oPX5V54V5br4rUZPr/hehezv5Bv1K9XvRcE/7H2Zgf+0Ev7P9bZ8a2kB7PWsXei3SP9j5MP8A8Qy/H+ts+FbVSE8o2p+KahChzfx3fojUpBT160VITzNYGNjQ0khIz0o4oCkjAqcfDyhiL4TUAob0pbSUjmB60Y7CcOVpGB5UBklCuVwbDwqXeHCwmBtO5Q3Wgob+NM8+2QJhLcyAxIB8HW0qH4inp10EZBAxTe+sKBKTuKfHa59eSZ49gscR3vItlgsrB+s3GQk/eBThgZAyABXOdOdzv8K+K0gEDxqfpQ3wg8yASUnNcSrmVhR2opa0o22FI3LkEZGR99SNC4FOhU3jodqLLiAnPh76YHLqpTvsq28cUYLgcYKyR76fsrkJ9J6S4CM
giiJTxIIFN30hyoHKoZPhRci6IShfPjpt8a4NNpCKFpuvU71dhQKtyenuqJTZvep5QQMeVG325OOvLKTtkjao+p88pyo9KidJudSBmfaBKOd/fRPe4AGcY8aKcdUVHfNFPKHIkA7lW/wqaIcoBx5RU4qVlPsmozdGHFIVtuk7YqQvkAqyo5pDISkpJI8M1bY0mwqJ4vpPmjL0qZCTGfWO8bGMVKB13NVTZpy4d4QWkjAIyKtKM73rYJwTjrT8mOnbvVWeJJvZR8kMKTk70Nonm6jFFrCQQQBXOfHQUIUY1OTT2cIP306R3vq4Vt0qPtvbbmnKK6ChJqIi08dqRsKBSBvSpkknHzprivqUkDGM04x3AOpoZ4pOtKsE4welMGt9Uw9E6auGo7iOdmG0VlA6qPgBT73nNsBiqe7VDEp/hm65GB7pmZHVI8u75xnPu3Hu2qF5NJtlZI4o6sk8TtQm836IwUsZRHaS0lKUoznwG/zqMJbZaR3TLKEIHQBOMfdSuRnmIJJGPGkhJPU5omJrdu4hGN44SSbZrbcApqZEZdSoYPOkHAqDaj4UQJSFOWdxTSiNmVnKDny8RUzutyNtdjKcJ7l1wNOL/c5G340uQ4laQMA46U2SCOe2PrhTMkfGNzSs3XCx3Czy1RHmVNOJOCgjqPcasjh5pSNDjJujwQ5IeBwSc8o8qlertMRdRW5QCeWU2MoWPwFV1pfUEuwXP6HnFSUFZQoEfUOayGuadJHGfD6W29ltRgGUPGHPkreZRypx5U66S0+jVuvLNpl7BiuKXKlJI+s21g4/vimmaM8l1oPJOU4z1p20bqpOidf2zVEpguxCy9DkEYy0lfKeYZ/sRWAma4NcB3S9Vztzsclnot52OCxBgMxGGwlDaEgcvuGKW3C5QbPBeuM94NMMJKnFL2xjw+NVaePWmPokyrIxKuT4RzJbCA030+04dgPhVOa24zP393/d28QJC208yLNa3udpKgR+cX9o71imYM2RJ8QNrIMhkeaaLT1xD16x
c5cvWr4WpCEmPbGCCFAeKvnVIsNuKcekyd35DhedIOcqNKJ93u17mmddpJI/qLCNkNDwAFBSQTknNajDxfdWbT5rT6ZpwxvtHDlfe6hJGMVzbqBQkZUMnwFG9dK5QVRzKkRIw2L0phs56HLiT+gVsuxx+4gMtkk4TWSNNNpkatsUVaeZLk5CsYH2QVVsa2oKYreWwByjFer+w8P8o5w8yvCf9T8ndnRs9AljXspGBRoUAQelAQCBgpAozkBBH3VvmwjteVvmNIBUVeNEknJGaP5Dg7VwNAkApqdjQEMZSUQpIUMFRHzovk3wBS5bCcjY9PCiS0QrGKmBvhQOcSk/KU9M0ahAUg86d/ChlrzFDSBkIBGelO6UZcbQENqP1RjFGhtShhw48dqXsRh7IIGSKJebLROdxvUBnANJ201aLSrptRhSSgjwIxRaVpV4DYeVKU4DZOPDapA8HpNtZH9I4P8Azb6e2B/3Tc+xnH5Nvx+z+uvO/wCdeifpIAhPDjTmMAm5ObFeD9RvoPtfOvO3l99eV+0H/UZfr/hei+zZvAb9SvWD0XGR2fpah/whl+H9ba8a2kFc5yD0rFPou1gcAJafZz+yCZ4HP5tn5Vs9pwgYFS4g+xaoM41kOStSsMqSeoFDjPk+xnpikqllSVDPUUQ1IUk82d6I8MEcIXfRtPTjoSnqMmm6QpJUVIIyaL9YKxyqO/Wkz7xSDg0scJXPkRUmSUZUpVJjLSoeyTSO4SVD30iRMwjmJ38qsmQcIR83kU8CQPFVAdlI8FdOtNKp+Ek5/Cm9d7a9YLSl4CRnNO8AhM8YdJ7lSBjcmmKZICVEJO/wpUuezJA7pxKgfI0glBA3FPa2hRU4qrCRKllCts5zQxcHFDJOw91ELCVKOdsfjXApKUlI6daftCdvR5uBAz4+FI59z71KhzYwQD8qLccHUD6vhTPJdBK1Db2qinOxvChkkRM13rk5602LdHKQaPkuDGAab3HMJJPgaBHJtASFdz40S+ClPXB8K6Hc+ykZz
SaS6sLDahknoaLi9Sh3ILi8+2o+OKTSBzpIzXVlQAC9gTnNF5JzVjEmpndPcTUOAfaFWTZZpegoXkHAqubgk5CvI1LNLyFKicoOx3FGZB3MBRGEQ15aVK+9SpO5wTXEkAYJpKhZPLmjCokEDrjag6B5VuPVHoWnmxmnCM8AgDfamxlJAyetKm3UtgFeyQMk0wi+AkJ81JILhUlOBinRhwY3GDVbydTyUyeSH9RIxsafbPqRMpLbEhzDp2IzTHQOpRNna521S/1wA43pp1VZomqtPT7BO3amsqbPxPSgCQpftZo0STy4NQGM1wpC61gLWelblpG/y9P3JooejLIBJ+snJwRj4VHiCdwNh41ojtn25hy2WzUMdIZnspdy6nbnAxgH76ynZdaRrkVRpTbrcltOF8qeYKPuxUIyWMOx5pHwxvlZuCcNRWxV1tEmCobqQVJPiFDcUktst+3QmXJSgthfsJcJ3QodUkU7IdnPDmj2S5uf8nKR7vrYpIli9259cqLpea+xIOJMd1oFJ96QCd6gyclsQuN3PmEbFE4gseOCnBCwtsqSQQd8A9arjifp8oUi9xkY+y8Ejx8DVhRtNKuAce0neDHW2crgzGcpSfEZwFJ/Gk12smqX7bIhXXTLq0uJKe8iOpdSD4Eg4UPuod2dBlx7XcJ8cMkEgezyUR4dX9MuIq3vu5ej4TjO5B6VNSWnmlB7lKTnqnO9Z7uDdwtU8uIU/Hfjr5FfZUnyqRWniJf7cB628JrYA+v9f76w+do8kj3SQHheq6R7VQ+E2HK4IVsKsNkdUXXLZH7xXRXL78/ppdHjR2hhthKceOMGoxYdeWi9BLSHQ1IPVtex+XnUmaeC0k5A+dUD4JIXU8UVsceWCdviQkEH0R46YxQkgigBXuNGAjwqH6o20NJON6Q3C6+pvsw2mu9ffOyM9B4k0rUsIBWrGEjJ+FMtkQu6Tn72+NlqKGB+8HjUrGh3JUEriKa3sqy+EVu+k+IVtLjW0Rp187dDjlH6a11GaCEI5c
4rNPZ2twm6zuD5CiWIrSE+7mUa1QxAWrlJBxjyr2T2SaIdOb8185f6gSmfWZB6cJMpoklRGQaEhhQ9rl8ac/UMJ5SPnSV51DTiGEpzk7mtU2QHpYJ8ZrlEd0QTkV8GirfHSnRMUvJ50N5AowW5aQTyVL41FR+ESmhTRAx1osMnJyMnwp4Xb1qwoJwMeVfepLQObl+4U4TAlMMRTN3exCk1xuOtK0nwzmnZcFQ3I670WYvtDmOwqQyhN8MhGxmwE7pztSeagDI/CloPdBKQMgikks86jjxoEO+NPItqQAcnXxo1KgQT02oJZJ6+FDQyAOXPUVO1+02oQLWTPSPBX7W2ninnx9Ju82AMfUb65/VXnbv5fjXor6SNtKOGmmeZIyLk7gkEn82308q86wT515r7QG9RkI9f8L0P2cBbgNHzK9W/Re/0vkw5Vn9kMv7e35tn7PhWzGtk5FYy9F8P/R8mbH/1gl/Z/rbPjWyUHJBzRGF+AEPqP5goxxakoJB8KQpWSTkmlMgnkOBSPOKPY1Vzkap1STgGiZDm2Ca4c56UU8rnOM709ja5TSkEpzmBKtzTQp04OPOnSUMAj3UxvBXelONj1q1i+6gZXUi5cr1dsrz4ZqDXK+kSl4UcnIp81ROSw0GEq3IA28qgcs5dKvOiIhbuUDK/hPto1E/FfCuYkKODU1ZlCWwlwHqKqbKx0zjwxU10bNU5GUytRUpCiNz0FPycf4d4RWDkEnYVI1tZ3wPvohYwNh40eSU7kbeFAUOdWfCgFaNHqkj/ALKFqPTlpgdWk53BBNP1xWhuOoZHMroKjDzuARnrQuU+zSFmJCJdKVdfPFIH1YGDSpasDHvpG+lRBOTj3UG08oUnlASsgeymk76iDzDejU4CcZO3XNJ3uZQOKLj7Ublx1SykAnqMjbpRAJU5g9KMU4eTlHTxog5QoY6das4nU1Qk8BJpQ5hg9MU86ZcCGwjOADgfdTTKAzkV21TVRZQyr2SaKP2kdKWF2x9qwQUjASd8b0JBwrJ
ztRTKkraQpPVQzRqQc7jrQnQpXQNi0chauqfGkF4uJYZ7pCvaXRr7vdNlR23qLzZJkO9dgd81JG2yhsmUtbQSy3nvFKCtyck5pbGc9WeS8Bu2QTjypmiLW24eXG42pw5lpaKlKBUcZxRBagAaViw5DMiMhxtQIUMn3UaVYOAdqhml5jynHY3fEpTuBT3qfUFv0pYpWoZyvycRBXjP1lY2Hn1qsm+ztWkFyNBCobtdlN4atWn4jrkmUOZbsdrolCsbqA3PSqesWntMWqD3fdMJdaH5ZSkYKfv6VMLleJ18lSdQ3dzD7w7wheMITvhI+RqpNW6jRFUu+3XDEdwcrCFjKl4Jxyt+JPvrGajkufJuA4WpwIDFF8fmnW6RHJMnm01PeAJwtbzn5BPv5iM/IUG2JltPJMrXrCFoHtNsFLiM46nmyfOq3terde3u+wxbNFSnbcp0JcXMYURyE7kc2AnbyFX9BaCWEhMNLW+SABkGh9znjlGmMJLaZkKYkli7RpjqMBS2iAdvMA07oOCcrO+2+9Epgx2ll1EdsLUMFQAyaNCVAbpxXEeqWlnnj3pVEC+/SjCOVqcjfGwDif8ARVRIWj80se0BmtW8YLAm96PkuNIUuRCxIRjyH1qypLSESSFDCV5++p4nkcrqF8L5BUkhaSpKx9VSThSfhU40nxDehuIgXxRW2QEpeGSR/ZVAOZbCyjPMkjbPWj8hXhsfdTcnEizG08fErLTtWn02QOjPHotFRJjMllLrLgUlW+QetKkEYyKpXR2sZNlfTCuDxdhrOxPVFW/DmR5DCXmnQtCxkEb1jc/CdhyU7per6Xqsepxb28EdpPqSYY1tW22vDsopYR7io/xZpytUZMSI0wjYJQEimK7qRLvNuiggpa5pCvlsP01JI++MdADQrqa3aEYx26Qu9Fd3ZXhJkai1A+oH8mIzRx8FK/irW7NtRhOAMKA3+VZc7IKEPXbUyFBJIkxsnPgWzWtA+zHj5CeblTnHvFesaI8jCjaxfO/tYwP1WV7v
VNN7cZtsUhKk85G2fCoWXVOP96pWTnOaU3+7Pz5JccV7J+z5U3tKykEnetaxhY0WsNK8OdwpRYpRS6As5SvbGOlStMRDiN0jeoBAfCHAR12qyLO25JiocyDzJBxUM7yzlSQND+Ekct6UI5cAj3UFm3JdGPwqQJhd4pKcnbrmjmozbWwAz8KF96I6RPu4UYXZ20pWoozt40yvsISknlxvip08yUR3QpP2Sah0xScnfxoiGUv7Q08Qbwm10AYAGNqSuIClHI6Ue8sc2c0VzDORvRCDcOETyJ6bV0oQncDpQ1pCtwd6+QACPd76Uk2oQOVkn0lQA4X6aIJGbk5sFY/qbfh415xb+Zr0g9JaP/NdpnGf55uDZOR+bb6n7Neb+D5159rXOc9ehez/AORb9SvVn0X6kjs/TE5Tn9kEvbJz+bZ8OlbKR1zv0rGPoxVKT2fpZKlY/ZBL28PzbNa9eu8eKQhw+0dhRmCPsAUFqDgMlw+icXAe6UB7qRFPQk9aUtykPo5kD2cUkfeSg+6jYvRVzihFIAzn8KIVgKKjRL0wNJK/Ck7szKO8yBRTIzXKjMjel19sqNM01sMczytgE+NK13FIGCd6jl9uSnG1IC/DwNFMJYg5XgqK6kfD7+QQaYHWws8xOKW3J/nePMrwpsefKUEDGfCrDH7VZIbKA4nlzg4A8akGinFC4ra8FJz8aianVLIyrp1p00/c1Q7q09gKH1T8KMlaXRmk7HfskCtNLe6QrqNqEWUp6dD4V9GcTJSFowc+1tXZryIzKlhWSBsTVG74VodwHKjt7eSVdyk4wM5qNvKUNz4mnG4yg4vmWRuaZnXeYpGfjVbK4E2gpZbPC6tW3voleSN6Goggb+FFe1y4JyKHDrKg+aJWMA4pOpYCCCMmlhAOxpC8AFqA6VYRAOKiKI5/aOaTvOZUfDFHkkGkDjmVE+e9WULfJMcuvL2zn8KIDgA22NAccBI33pK6+U9DVnFGKophNchWHpW6GbHEdxQ52x4nwqQhrmxiqntFy
ciym3WlY3HMB4jNWxBkolwu+bH2M/hQeRF4bvkVbYk3iNrzCabu8WmVI5uoqNkpAPtU7Xx7mcTy701pbQo5UT99PhFBDzut1JTFKngknqkfhS1XIQB1JNNjClJUCr2Rnw8qU8z7iQUo2ByCKkKhUg044ETlAI2UjBqK9oa5Buw2q0ZITOmpDieoKEArI/waf7Q8ETml5ICiBUS7RCVvK0+8hvKEPuBRPTdtWKpNVJbESrjTqJAd6qjb0+5Lmx7NFdKEkB58jrybYHzOaNf0jp+4TY1yuFtZkSIyQllxxPNyDOfhSS1SW++nX6S4lKHXShCvNCNh99ce1BepL6FWq2xGms4Lk9/ugoe5CRn7/OsODuBJ6Wyd8PKkgbQ2AlOEhNCSMDqd6A0VLSnm7rJSMlKsj5Ubyk9KUUE/tfKSMZFBUnIwKGUnBJNB3yPKlBXJp1C+uLZZryIvrWGV5Z39sY6Vi24P+sPvBUX1daXFEI3yDW5MJ9sqGQoYIrNPHvRDdiu6dSW6NiNLJ7zlHRY//muDiFw9VVaUolIB8c70FCjHUGlnKfCgKUlp0KRs2vf4HxpS42l5seORtijWfGLCQkBDISoYIGPjUx0DqxVulJtM5f5J1WGlHwz4VBYq3AruVnKhSpQUR4pWndJ8QajysNmZEWu7R2lahJpuRvB481djKkvarcPUtRW0gHp7RKv0CpYyClQJHh8qqbhtfXbpc30zMl5tltPNnryk/qq1O8Aa5s4A3JPl51hcqJ0Unhu7C9e03IZkwCZvR5V6dku4R42t7/aVult2SzFlJHgQkqQT8tq15LUyxDcfweUJOT+H668vbFxJ1JpLXsbUGjH2BJa5Yq0ujnQ81zcygR8RjNbh4Z8c4fFLR8kiP6lc4i+4lxSchK9jlJ8QR+ivUNBBZjxMcOSvBvbF0T9QkfEbvtPE1YW4SkZGcCvmk9KS+sl3J238qUsled62lcLzo8OTlER7YVnw8qsDS87lZbRndIKetQGHzE71ILTJcbUAk9T4UL
O0PFFE47iw2rHafbB5iofCvlS2kkAqFRpmWtYSUkjzpQH1kgqNAe7UbCPE/lSdpkpotO8hz7J2qDTFcpOAfGpDNf7tkrT1I6edRmStaiQo9c0XEwgITJeHG03OLJGw6++i+fYjHh5110bgeVFoBOaICBcviR47UNtKCObPU4rikgDagpPs5yfOl81F5rJvpK1J/az01nGTc3MZJB/Nt9B0PXxrzlGMV6LekkWo8M9OpHNgXNzOCMfm2uv+ivOkV57rX5169B9n/wAi36leofo3pfqnZznPZwRqCXj2T/7trxrRar56y8SoZ+dZi9HlLDfZ1mNcwydQS9uf+tteFXnImOIPsnB6Ubh2YWtCoNakLcxwHyVl2PUEdDYZdc3UcdadJUhLjeUdBuPGqbiXNxt9C1KwQrqKsKBNL0cKDvMCnzq7jxi2igW5BkFI6fIXyHBINN4uKwgNrVnwo+WvmT16Cml1GVd4c9aso2BDuebXXbhykgrpluMkkKUVdRtRk5wtObmmmZJK07V09M6URcSEyznFKdIz8KQyCcDfwpVMyVZGKQrJVsceVSwFDu9UlDo77AO3SuiQWFKUg79QaTvpKFZHWghXMnB60cDRopgJ8lZ+ltTNO24KWQFIHKrfoa5cry5I+qfYz0zUHsi32QUheEqOcU9GQRkKG1Z/Pla1xDVYslcWhGvvh1RGaRkq+sQTXVqzkjxotSiDkjPNVM91hIXIWVAbmuIJ6mgqUSM4PlXyABvnJpo4XWjMJPiKSSGyMqpUMmiZQykiioXkELqtNUhSsDAzTe8T4DoKcZGUDOKbHgtOScHPhV5j/FShdSSvrKcnwI/GkUhwqUCKWvHOCRSGQnHtVaxGu0PZukW3I7t7BVgZG/31YelLqgM90p3O2CM9Kqa73mBY2vXrnKbjsBOVKUrGMUxW7tHaRtDqnIsK4TQkjCm2whBO/TmO/Q+FD5+VjxM+0cArTTsPKyHEwMLletwkpMhWVYJJwKIC0gYWQPDNUfK7VOmXHg5I03d
m28k5DYUfwNPdl7QnDW/KSwi7uQ1ZGUymSjJPvqui1HGkFMeEbLo+fEbfEVaneIKkjwOw99Lg6hmMFKcA8AkEb71HrVerdcmUyIEhEhpzZC21hQ6+6mPidNZcsXq8G/xYlyZwtgOOD2jncY60S/IjY3daBEMhfsIIKsW0ud5IbHNvkZAO4pZxvXY4/DZ9+4uAS1J/mVAUAou4IGPvqjdE8Zn22GUXy2PqnM+wDHUkBZG2TzEED7+tJNRX6/64u7N0vsjkZh+1EiJPsI96vM1n9R1KGWPa0q+03AlY74+Ah6G4aTteahgaTs7hC0MpW57PsIT4qOPHrW14nZe4c2nQU2PdNP2+fNaguu+uSYrbi0KQ2VFQKhkfV8/Cq27J50hYNK6h4kX51qMIkh1uXIdOORpsDGB45J+dSWX27Oz7r6x6o0lonVEtV7RbZTTbMyAuMhwlBbyhRJ5sFVZMhzjQ81rQwBhJ7WX7jDitOLEfkLZIKSnpgjIprOQRilb0hpS0obJKQlI69cCkxAycU667Cjb6lcJ8KAtbacJUtIKv3wFPmk9J3rW2po2lNOxu+mukLecP1I7f7pX6hV+X70emhr9p9y9qvF7TrGOx+QlMT1tR+8A2BYSAFDPmelML9gBKkDb4Cy25coQmG2qfxIO4QU4yPccb0ya/0unV2lZtnShJecRlkqHRXgRRt1tc5i2SmLk0tq+6dddbfSpJCg83kKHnggZ3p8gOGRFbfxupIVn3EU5ptNoFqy7xD4QS9FhEqIhb9vdQO8KUk92vABJquVIdhq5VHLSvqnHSt0y4UW4R1xZjKXWnRhSFbg1Ruv8AgLKjqduWk/5oaIK1w1/WT/Yb70RC/aRaYbColxtKwl9JwpIPTxpQy4HU5QrmUdgBuc+6hy7PLiPmO805GdSSlTTqSk/jUg4WW1MjXlsjTGgpDzvIlOMgLzt1p2RkiCJ0oF0lijMrgxTDh3wm1e5IRf8AljRGXG1J7p1xRecHUcqEAkeO9PeoU30uqtLrDkUJ
IC2QhXeK9xOMAfHet7aB0dZdO2WO0wy2p0IBccUBz5x7+g6/Ks49ofW+k2uIU2Ey8w2qPFQlakb860hRIwBud6xOh6wdW1bdOwbR+y1GRkZWBgeDA488KpNNaZNraS7JZT3qx9TqEDwGauzswyLe5edUzmZbeXFstFoL3PIjHNjyzkZ91UhNut2vqVMWaK5FiuqwqS8gpVjx5U+FONiD+hVMXKxPrYeYWkqeOeZWdzz+YJr0F/tBiYM7WR8+voFQQ+yWbqWM+ST4fMWO1uVkMqJWjASo9B50sbTtsOtU9wz4y2zUDLMK8LTEnnABUcNue8H9VW5Glh0JUnBJGcpO1bPFzos1gliNgrzbO06fTpfCyG0U5MbDfanSC4oKB3wPHPSmlj2wDTjDykZx1NOldaCbY5Kl9odQ5lsqGFAYp37pW4QkEb74qOWpzlUFE9KlcfJZKgPrChHPIR8QDgmK8HkCEJAzynm3pjcO23lT1eShUg4O4FM7qR4bURG74UJObPCbnQAregITgE460etoqPWuFskY8qkD0KeUQpPMnauEciSR4ijg3y9DRTxwk9dqk6TCsh+kkIPDbTmADy3J0ZxnH5Nvx8K87BXoj6SAj9rTTu4Gbo9j2sZ9hvw+1XncOlefaz+det97P/kW/Ur0a7AUkt8CpTIJx9Oyj9X+tteNX7LUSoY8BWcuwUojgrLAx/PuT55/NtVop/rk+VH4DqibazWtk++P/RAbPtjJ2qaaddWtoNjGAKhLf1wSan2j4yXWQoNryTjIBxWha8bOVWwts8JycYxjcnOxpG8yEpzgkdKkot4KMkAYppujTcVhS3BjPSlbOKU8kRbyVCby8FPEJ8NqZ3TlPSl838ota07703L6YqJ0pebBQruk2vtgqJyaQODlURTk8kAlXjTc/nn3qwhNhQPSV1AUk58PdSdlvme5RmlSgo5Azv5UbFiFKu85SNqInmEcV+aa1u4pbFYDaQo7YNLNjnfNEgKWkJztQkqOSCrpWUnkLzaMHApdX
t49dqLSrIyE70JzJ5hkUWARtvQ1g9hd9UNSjjfGc4xXyDnO2MedcCSSSfKuhzw5fwpw5KVGI64xXHEDBJzuKEke0PfXHdyBvUsf3gneSa5KUqSSrwNM7o9vJHSnyUAnIHlmmSXgJJ8c1fYpJCgem+StzPUY8KSuErISrG+1HuEKJJNJZTqGWlPLUAhAyTmrZh4s+SgYC48LPvFq7KvOonLctYVHgEBKAc+0RvkVDTuB7P4n/X/+Kd9WtyUapuapMR1gvOh9IcRylSFpBSr3g9QaaDnJ64ryfWMh02W8k3yvoL2YxI8bT42gckcorG+TvSaXbI8lJwOReNlp6iloAoBG+N8npiq1pLRwtC6NrhVJLZb1qHT8vuYl2lxFqIWFtOKCVjxCk5wc/DPlirW4XCbr28vQHrxHjXtY7yOJJUlL+M5AXvyn3e81U84Fc6InJ505UQDvjHjUg025cI+qbJ9FurTLNxYQ0UDf2lAK+Oxqc5EppocaVPl6VjzMLy3keavudw51za2yu/aPuM0Nq50vwWUykJx4kpIWP72gMyo3OG1OBpzGzTnsLHuKTg1q3TTTrtuZVNb/ACgSOo60tuukdOaiYXGv9lhz0K8HmErKT5g9R8sGi2kdlZV8I6Hksg3PU9/i6A1RoPT8yCuJqVlKVic8tAYdC0K5kqR58uDsetVZw44Qt6Xvar5d73Clz3EqSgMOlSEAnJAJAJ6eVbLvvZs0zPJc0xeLpY3AVYa5hJYz4ZS4CoD4Gqs1dwT17p9txV409A1Bbkglcy1IIU2nA9pbSzzj+5JxikdLbQw8V0mlpJTOjChssYHQg9aMzyIU4pWOUZCj02qNtWpcZtUrTE5S0DOIrjnMjI6gc3tJPupdbL03cm3ojrSmnkJKXGl7YBBG2etIbqj3/wApvPRW2+x1w0j2PSKNXzWAbjqACWpwj2gwvdpOf7HB+dae7pJHKjYjI28PjVLdm7VdnvPDayptziR6pAYjON8w5m1NtJQU9fMforEnpD+1ZxPsXE
Z7h7onU9403CtKW+dUF4sLeWUhXMSMEjcfdQrKJPCKBYxtA2FKe1VopjT3H/VEeLhuNf7VBuvdo2ShxwONOHHhktZPzqtIkZMJlqKlXMGm0oz7gMCq84Z8TOL/ABLir1FxL1LLvbyG2oUOTNbQX/VkFSgkrwFKAUpXXzqwg6pWFKTRTOkM4eiMVgK2AoWeYjmA6UXkdaGnfBFPsjpNHSab1o/S+o0Fu/2OLOSfFxJCh8FJINRdrgdoWHNZn2tqZCeZcS613cpZCVA5GMnP41YHU8pGx8aZNT3t+1RWWre0HbhMV3cdP7nzUflTHgFlOSWWchMXEvjdxp0shvSliukd2LLZ5W32YWZh8CCvO2PPAqttPcJteXq6NX+8zG4rhX3yi7lbrhPXmHv3q47Dp9iABOuBL05wczshe5Ax0GegoE7VDIeXbLFG+kZgPKUIOENk+K1+Hy3qCHCx8VtRMAvukQ7Ilc4Fx6TYjh/ISwFfTKypOSMtDB/Seh+8eNMtytV6spUu525TsbAxIZJUncj6wPT8alsW363lrDt01DGiE5/IQo4IT5DnXkn7qXOw7/HbUUymrinfnbfQEqUPP2ds/GoZMCF4sCirbH9o86Ai32PQqtEwEs4fgkLSvC1NlRG/mkjofCrV4WcapFrebtGoJDsmHzBHeq2caPvz1HvquXVw4t0fhxWltlQDim1AZQSenwo8RWFKU8WkFawE8xSOb5nrQGDqWVpE9buB/davL0nE9pcASObyRwfO1tq1zY82I3IjOBaHBzJUPtA9DT1FWSU7DrVK8Ar27P0qiK+oKEF92KkjySdv01ckUjmFetwz+NA1/qF8752J7nO+A9tJCfYa08wCVHrvUrtsvlaUFq+qnaoZHcIGwp7iSfyBAODjxqE0TRUUbtqTXGQpyQpWAMnwpEtRUQPvo2WVF0gpwfdRKvZIBo5o4Q7zZKLOUnYZz7q6oBScnY48KFXFEcp38KW+VCBSIA5vlQHWsjPX5V0cxOEmjQDyYVv8amtM81j
b0kQUOG2nNjj6TezgZH1G+p8PlXnaOleivpKEhPDjTfOAD9JO8vNnP1G+mK86h0rz/Wfzr1vPZ/8AIj6lehHYLUocGJaRkp+m3/Hb823WjlpCgSfCs2dgwn9p2WnA/ny+em/5tvx/VWkynCTuaPwh9g1ZjW+c1/6IsN4CSk9c1YegH1FkMqxgqJzUAyBy48Kk2kpa2ZDbYUUgnGc1aAnagsY09WgpKQ3j41EtaOpZjJbzuQT8qlLDvMwAojzJqvNbXFL81SUEYT7NNbfSMyHDYoq64oKIR45wKTKBOdsE0bzKxkAbHz86DynOeU+/FSR/CVWuSF9vkOTvTZK3UMU+PsAhSsk5GcHwpqebGSOuKs4X8KFwtIm2CVZz405Mo/JgeVJ2m/jmlrfsI9rGelB50tigpI27V8kqT08KB9bfx6murWR9VO3nXAshWCAKp75Uy6evMDnHWghIwSSDy++hKJIJHiOlJTckJ72O2glba20qJGx5juPuofJmZA23BFYmIcx1DyR7chh5HM06Fg7ZTQkBRBJO3SqluuqZ2n9TyGICvyHrBBbP1djjarJsdzFzgokoChzAbHwqPGzGzmulLmYRxXJ3bOFUNZB8aKbPMc+6hHm8fCj2UCgkgmj2hjypimJJWcU+zcgBXypkmABSsZq/xLIpDyCyml7YlPlTHfo6rk9bLAhaQu6TGo/X7JOV/wCCFU9vbKzk0229syeIelG1gBHrTywPNQYXj9NEZshixXEeim0yMS5bGn1UX7UOglWm52vUsdCW2JkNMVQGwSprZI/vSPuqgXGyn2MdNumK9GdfaBt/EbRcjT89tAcW3zR3FD6jgGRv4b1gfWujb9oa7rsmpYxjPoJ5CrGHEg9U+YrynLYTJu9V7voeSA33d3l0oyUlJoqZKZhMl55YT4AHqT5UXcLizCHIFBbqz7LYGSPjSOPEekqFwvbiUIB9lClcqBUDSHCyr90tcBGWxl115U+RsXQOUeCRV/dmDhdI1VqdvW1yZULdbFn1YlOy
3cYCh7hvTPwi4Caj4jS2JsyE9EsZIUp5fsl0eSRjoa3NpDRtq0fZ41ltERLUdlPKEgY+Z99EwR3TiqLPz+PCi/VOsOIGWUIG2KcG0JB65+FcbQkEpIo0AJxgUVR7VHdrgxnHKM0IpChhSU8u+Qd81wn3UIbin2koFVTxG4H2++97ftMKbtt55eZaEeyzJPkpPn7/AH1nK8Waem5JUu3LgXW3vD1hk7c6c4OPd41uT6wwoAmq84r8MY2r4BudrZaYvcRPM2pKQC9jolRHXxqOOLe4+Ie/7KF8Za0kKhtL621xoGY5c9B6jkWmQ7ylSe5D8ZzH7tpRwfiCD7/Co/xTbmccbuxqHiezYpN1YShoybZbTDW8EJAHeDnVzHbz6YpUVq752LLZXGmRVlt9pXsqSobfd/HQ9wAEqI2xkDBrnBrnGxyFAHgt+HpNtsska0NJjwCpMdCQlDWdkgfKlwGFEijSCR7SiaKJKTjGadfHCVqCnxyKMTgDauJ3PSvsgGuHK4o0HI6ZPSmZuyPOXyReJr4WEpCGBjZpI3zTrzbddqjes7jLRHaslvSr1meD7SDulsbEj370hIdwV1WkN0vL+oJLtvgSPV7Uwf5plbZcP7lJ8qc7Ld9Lw2O5hT44QDg8qSkk4+0cYJpParMxaWG21Wd6QG07qUoOKHyp2ttys05ZiMON98jILS0cqh7sEZrnncbCQmynOPIjSQHWFpU2ftpUN6PGSAnIG/30gjWiDHlrnRW1NrdTgoSo8h6bgeFLH32YTCpEhaeVtOc9N/KntG6kwntV/rSMwnWSFN7KTBSlYSDuSpR/R/rvQbfDm3iYLXaGDJlr6NoHMEHI+sR9U4OcGrm4dcJrBq6H+yvWNnddlS1BTSQ+42A0k+wCEqGf15q4bPpPTun2Ex7PZokVPX8m0E5OdyfM/Gpcf2WflT+PK74Ub/8APWaZhe6Y7SX+vlyorwp0E5o7TkeBJWFSCS68Qeq1daseMnBweuKTpSkHAGB1pUwQlW/iK3sUAhYGN
6C8snyn5MhlkNkpwjkpIOM+e9LmHkp6jfO9NjbmNs0paO3MTQsjadaQOFI+Qsl0qHU70BWFDf51x1wKRuRmg82yR7qKY6wonlfYwcA7UnU4Cnl6YobijgkHpRSEhSck0oACaTwghYB2o0O5Qeuc5pOrlB9muoVkY/01L3yFHwsi+knKjw002Mn+ebwODgfUR1HjXnPk+6vRb0kyieG2mxjP+6Tpzy5x+Tb8fCvOnlNYHVxWa9bz2e/Ij6legHYQWpPB6UAdjepG3N/W2vD9daYVsj5VmXsIlQ4PSsFWBen9tsfm2/n51pdxQUkfCrXAaDjNKzGtfnX/AKIpSiOlLbTPdjvp9pRAUKbwoqOKG0ruVAlWDmrBrdwpVrTXKtQXvu7N6wpRzuPliq9nyjIcWorySdj86eZMxRsDKO8CgsfDG1Rh1RJGBjlGKSvRTTP3UhoKM4IyR1pUAAkkDrSVjfJPiKWIAI9o4pGkkqKkldwQU02yG0+1hNOUgcqjv1FIJKSSNqIbMGi0whI2QUlWx2oas4585zRmwOQM18CVZBGMVXzOJKkApF7kZOa4Njk0buE4xRbqijGQB4UOKBXdIRUgkbUVb7VKlqfdSkp5pSHEgj6yU+WKX2i3puUxuKXEoQo7rWcYH66mtyu+ndI2+QxbQ3IurUVUhtoLT3qgDjKQdhuRVNqxLqa1aTQoa3SHpZP1vBuLF8kuyITrIW8VJK0EE5PWrO0Olf0GypRG2+3vxUW4y6klfSUSTIacQ8+w2pxCsKwSTsSPjSTSPE2HHbFvkR0p5Dj2TnHyobDkET93kiNVidPHTPJW40AMGjCMgim+0XqNdGe/aBKVHx86Xqc2IrQxHdysuWlpopvkqxzD3UySwoknwp3lgKPKD0preGOYE4NaDEJaAoJExvgqPLuKZJry7XqLT1+LhbZt9wR32P3C0qQT/hCpLKb51Jz5eVNFxgx50Z2FJQShwEdOh86sJ4xkRGI+abiyHHnbJ6Fabs7rb8NCivIIBSRvsaRas4
e6K15A+jdXWGHc2DkoDyMrSd90rHtJ+RqoNDcXm9JwkWvWEWQWo6AG5zSStHKNvaAORt7vCrdtHEDS95aTJt97iPBxIUAl5JIxgHHnuoDbbJrzzJw5YXFj2Hheo4ubDOwPY4X9Vn2y9lfhVcdb6os7lsmxoNqnMNxm4891CihUZtwjmJJPtLO9Wpp3sv8ABHTz6Z0TRbUqS2QUuT5C5Kh8lnlz8s0vZbRZeJcuYh0LiX6Gw6FJOUh5kls5I8Sgtj5VYjS0qbBSebIzmgfBDOHKzbkPc2rNImNbocNsMxIqGG0/VShOEge4Y2pQEjAKdvj1oWARivhkbE1JQpMXyhyn7q6D8K6DlJ/ioFICu+SFiu0HpihJXy7HPWkLvNcF9XcBaeQfWO+/SuEg1xJHXGRS2E+x5qv+JPBfTvEBX0g3Lfsd5QMIuUJI5/gtB9hwe4j7qpO98HeMml1OqTaLZq2C0CQ9a3+5nLHmYy8JJ8+RfwFauK043G3jREiZCitKekyW0NgbqcUAAfiTUewNJIPaiMYA4WJot9jyZTlukRZsCe1+chToqo8hv+yQsA0tIzufnV/a+e4S8QmkWWddGJk9CsNSbalUh6Ovw9tsEAe5Rqjbppq/6WlLgXphamS4RFkrAQp9GdsgeOMU8NcSQh3DwxZSRPjX3yrispBSBg/rrpUc5rq5pJweQgPIcU04207yOqSeRRGUj41BoU2Q1qxTmpkJYfRGbjx1KVht08xJ5feQU7e6p6CTvSC92aJfbY9CmRozqFDo+13iQfPHjS3QoJHGgl7ak8vMVZz7gdvLaiBGtVxfTNKGHnmTyh3qpPuzUFTpyXa1sWZ+8N26K8vlYfYQt1gk/YUhThKB8DirBtvDDUhjohfsutsBlQCw9Atqi4ff+VcUk/dRWPgz5Q+yF12gJ9RgxeJDRQpMuLCYWp1QGSMADK1K8gPHwqR6N0FdNTS27jfYio1uZUFtRln23dxuR4dc4qW6S4U2CyKZnSJMi7y20BHrU0p5gT1ISkB
I38hVgxmg1gIA2GNjvWj0/RhDT5u/RZ3UNbM7THF0hQIrbCENoa5EI2SnwApZgj6xJ8qC2cHGD91GFSTV6AGmgs+XWgjbc5o5CuZaceFJ1ZzijWlYIp54CbaWtY5hkUobyBuetJUEHGKUBKsDPSq6Ubiph0jSjOOvyrqsgH3UBThBAHhRgyRnHWpYxwmPRLmMbePWigFAHfFDUMKORRfOebGNs1M00o/JAKT5n76ApRRnBGcbUcEZJJ880SsBIOTUrTaa71WRfSRH/wA2+nNx/PJ3GVYP1G/DxrzuB2r0Q9JDzftb6dxnH0k5nAGPzbfX/RXndXn+sis163vs9+Rb9St9dhRSE8I5ZPLzC8P+Bz+bb8emK0e+9hAIPhis1dhlXLwllZPW8v5HP1/Jt/Z/XWjH1eyVeA2q+0lgfitv5rLa2f55/wCiUMOhafa2NckKIIIPTekjLoyM9KUrcZUjB2JqwEdOVWE6MylOwggq2T0pOSMnfx8qSR3MDu0nbypQshKcnbNQPZtcU++OEpjpyfZ2paohI2HXekETONuppY84G0gK60NK4tCkAtJ5Csq9oZ2291I3E83tHw8KOec7xRI8BRBydulQ+ImlEkb/AAoPIVknmxRpQPmffXAgbjFITfaVJzzFeM7eG9Q7XWtRYAm125Afur/1EKyA0N/aUfj4VL7o8m32+RPdSChhpTuD7qpC295cFr1BJTmRPIdVzKJ5QRskZ6YFB5M3hAAdqz0vB98k+L7oSNWn5t1lG56kvs6dKPtBPfKQy2fJKAQBT1YdUTdN3xmzuynHLdOjFmP3qystuBSVYBO/TND5cnpUb1viJEttxTn+Yrkws/2JUEH9NUkx3NJdytsyNsbQ1goBSviw4l+6sEgEBhtXzIzVdpjsMTVSGGwlaiDkVNOIz63Z7KsHZhtO/wAKhagUupVv1FNxvVVs5t5V1cMn1u2gEq5il1Qz5dKnPNnO3hVd8K3SLa43zEkLyTVgoV3laPFHwhZXLbUxtIJJwv3U3uqC
t+Xr76cZqMEbdRTW9kEoPj0rR41BoVfJ2kqwM7jpSV1AwVEZz4UodGDRCj7OPKraNrSOlAek3qTypWlW6T9nP+uaQOQWVK70tNhY6LCPaG+dj9/3nzNOzgznKaTBoqyff0opsbSKITGyOb0VyOzKSplcC5zoSm+UAsvHA5RgbHI6bfDNTC2cZtXaZOdQx2blbkqPePx0FDrSPAqSVYO+Rt91R1lgtjbcEU2asbW9ajCQAZFwIjMpx7Sio42+GSflVZqenYs0LnvaAR5q30zUsqGZrWuJBNUVpHSmurHqyEmbZ5rb6VICynJStOfNJ3FSQOpzWf8AibcIvD/RlsmW1hDF4Cm22X0+yooSncE9SNvGi+GfaZsNzU1Y9aLTbLgMAPOrw08fco9PhXl8k7I5fDJ5XsONpWXk4/vLGktHa0MR7GRk/Ku52GdqRwrlDnNJfjOpKVjmBScgg9D76VIcSrBSrI604UBaEMZBor5RSjCvf0r7mJyQkdfE4H30RMmR4EdUuVJbaZQMqW4oJSke8naqn1Z2oeGmme8jWq5qv81BUkMQE8yOYeCnVDkT8s1HJIyFtvKIx8KfKdthaXH5BW8pWwODuPxqL654oaK4cQzK1VfGmFFPM3GYBekPE9AhpPtZ+OKyVrvtKcRdZuOwba8dOw3vZSzAeKpavcHhj3D2QOtS/gXwGkzpLetteMPPPuflGG5JLjp/fOKUSSfjv+oX3wSn7HlW02hPwIRNmuDSem+ate2a64n8RuSRo6xx9KWdav8Afd7YL8txP7pDKFhKM+HMTjxFPkfhRZ5jiJWs503VMllZdbXdXQ622T4JaSlKAB4DlqVtGBaYKnXnmIzDKfaUohCED3+VUdxD4+vXV13T3DpZ5Unlfu60EoG3RsePxokHi/T/ACqCQ0eVZ+pdXcP+GEELucuJARsGY7LXM66fJDbY5vIdB76oninxhTxK0+9bLXoWXD9WX30a4XB1KXEkb5S2gkgHGPaOfdUPbgByUu4TZTk2ar60uUsuP
HJzgKO4HuG1KFMpC0rPhnOSehqTbXfCHe4HjySK0XdNyt8aYCFl5tKsjxz/AKmlyVc3hSK22uHamBFipUltGwB36knx+JpakY8K66UdAdIxJxtXykpUkhSQU43B6Gg718Tgc5VgJIyT0rj0m1aryfY0NX9yTpZwrgym3Fux0qJQHWle3gE7Hxq4OGl3fumnY77wUlxpSmzlWSCkkY/Cqj0JNbe1ewwtB7t25y3UIzsW1t/oJBq+LJaLfaY3dW9ju0uuF0geajk1qNAY4N8QLIe0Mwa4MIU80/IUtpDSifZ3yTUhaJ5xyjFRGwvBtwJPluamLLqFcpSOorUmvJZoHelKTgjodq6EY8a4AcCjg2cj30wpUUUlS+m3nQko5fHNG5CMp2619hGOuaYXjpJwjWjhOSdqPbe5lYA6e+koVhPLQ2lEdQBUBaO1IDwlQJLgJ+6jubI5ceJpO17RzSnAGCB4Uo46THIgkJVgpGT0oJ6nbFHrSCCTSRRUCQKc0m01fKJwSPCiXs4IofMo5BTQFKOTnw3qYcJrulkT0kRB4c6bzjP0i5jIyfzbfTy+deeAzjrXod6SHbh1p0Z/+8XPtY/qbfUfarzwHSsBrP5163ns7+RH1K3j2GtuE8vAP8+Ht+Tb8239r9X8VaPeOWuUnxrNvYcUBwpk/U5hd3/E831G/DpitHqV1FaTSB/KM/VZbW/zz/0RCnEgYHWhofSR191J1nB6CiwSncjY/pq0IBCqgl7awXAoH3U4LWChGTmmZCwn6ueYnpTi2S6kDckeXhQU7SCpG35JdHVjGDgncVG9d3lLFvbNvuJDyHeRwNrzgFJ6/dUgjgAYWnICSSFDA28zUN1W80uyJbbXCUTMVzJjpOE4TjB/jqhzZSZALVzgRBzLKP0nf3rojkfWSU+JO5+NSg7gHOagGgW0IdWVjBSCAPDHhU+bPs4I3qSEue26QWW1rJC1qMSoBBHKNxii17V0nwoCwteyV+/NScjtDDjhMmtG3JGlbtGYUouOQ3QAPP
lOKqizOIftrD+T7TaSMdPqjNXaqOhxBS4kFKxyqHXNUpNgPaX1LK0++FCO5+Whk7ZbPUfImq/OYXAP9Fo9Amax5iJ7Svxxmo/raC5c9LXOJGUe97outKA3BSQoD7wKfgo56daAUoBOEAg5BHuqtI8lrOfJRe/Xz6eYjXGI5zpXFYSr3LCAFD7waa3XcqAO3iD5U03ZEjSV+Ww82fo+4r7xpQyQhR+yfKnN8oSpC+bmKk5CR1qKKwaKqshpbJyrZ4WugwXMqP16sdCynG9VfwnfQuG8APtA/CrIQrmHNzY8K0+FzGKWSzOJjaFJIUsYpskncjbNOLrisHYYFNz6M+37ulXuODYQLykSwfBWKSuIHOrfxpW7g9KSLyCRirqE2hT2k60DmJBr5DeDzAjb5/hRhQDjnBpr1FKfgwWmYCVJkTZDUVDnLzcpcUE83yzmp5pWwML3dDtOijdNI2NvZTspTMRpbj6ylKNlKyMfAU76H08m8XQ6zuwS1abckuRi70UodVb7Z6VJdPcK9I2B2FqW92Zd8fjr5n3pDi3XOTHtcqOYJG+OgqEa+1Le+Nes52iNFlu26WgSiiU80C04r2E+wE4/ejxrA6xr4kZtbYFr0X2a9k3z5QDjyoTrm9XnjTrI2/TzKzb4ihHQpX5tOPtfpqcaS7Mml2kiTqp1d4dWMll04jpxv9TYH51Zmh9A2bRNoatlqgNI5QOdajlThA6k+/4+NSGVb/Workfm7kOgghPl4jPvrz9wEshkk7v+y+iMDGGLjthr4QoAbPb7an6H4fibEXGShHLHcKIqQkYwQcp8tgPCpLa2tcLjLN0vrbLilAo7hlKijbzUMZyfKlEaZZbRObsEdYRIUOblShZ8M7kJ5QfnTx1+qCcdf9HnUjZntBbusKOTS8PIdbmgqqdV8Bn9Zvd9eeK2sV8wVhl2ZzsDOT+Z2bH3dKqbWfZyuekre5Pj6qgzSgfkY70b1d1Z5tgCCQT18q0jqXVzFiU3CiQ13K5PnlaiM5Vv5qI6Cga
T0Rc5ksah1q63InnBTGSSWmPEADxIprMb3mS5DxSAy9UxtEY5uNW/yFKseB3Z9biKZ1hrFjvJmAY0Ze6Wvf8AGr6uc+06ati7ldpLMeOwCSVKxkDpjzorVerLJoq0Ku15kIbQ0klDWPaWQOifOswaw1rfuJFwEy7ZZgNqzHiZwAn7JUAOtWMOOyBoY0cdLznP1GfPk8ac2SnLiHxHvHER9VuiuLgWFCzhpP1pPkVEeHuqLxYzMZsMxmkpQnbCQBQxyEFpKUjbfyr5BSkZ5vl4/dRRBDiSqkkk2hEc2Bn3nFBKuVRJziuc+FYOMe6vtledcaTaQionfzrqTtQdhXQMdDXJUIncDPjTBqm7PHNgtyiqVKBQtQ/qaT47e4U+OsuOIUGnu7WR7KsZwfOkVs0/GtvMsOKefcOVur+sTTnfEBR5TS6k32TT8Kyajs8hvKluOpjAHYABpeTVzx0EsIxkY2qrJufp3T+Ep/nhn7ml1bcRHOyk9K1vs+NkJF2sV7RC5wl9v/JYUTv8amMGSHG0Z9wqHR0jm2qRW5xRAGMYxWhvzWeZwpQykHAHj0r4LUkAKTnG3WiGHFEIzuBvjNHkpUMY6VFutSlcWQXPaRtihJ/Nkii1LSVD4UYByNlJOc+VMHdJna+BUSFc2BRzYyoDNFJB5R76GCAAdxSEcrujyljaVZwFClI9oDxx1pJFVvkHPhilTSipfJjOdutISAnj4uAvhy4wo02S5cWO4EPyWm1K6BSwCafzItNubW/LWFKQQlSQckE9KzxxtuTqtTkRlqCO5UseGBvVe/ODHcDhWTNNJZuJpXMXELAKFhQPQg0F1ZCSjxxVT8G9Sz7pCfiSnVOJjuAIKjnYg/xVZ4UVEkmrOOTxGB4VbNF4LywrJnpHSs8OdOhQP88nPs839Tb6nwrzzHSvQr0jywvh3psnlz9JOgZJz+bb6Y6/OvPUdKwms/nXrb+z35Fv1K3d2Hy5+1NLA5uX6Ye8RjPdt+HXNaNAUd81nDsPJ/8ANVKOE5+l
3/6mc/m2/tfqrSKQcVpdI/KM/VZXW/z7/wBEncQkKyai+sdXxNKstlbC5ct4HuIjX1lK2wSTsBualbraUHKt0gHJzVOierUGobncnBsxMciNZxslvCf05qTUcz3WKx2VFpmI3LyNruh2h/sv4s3BwLYh6YtbRBASpiRJfPxPOlIPwo9Wr+LlvCVRZGlZnKN0SYEhtRI/fIe2+40p9kjHzoLmNsVlZNQyJDy8rYM0rFaNuwIDHHDVEB0fss4ZyVsAK55FpfEloDm/92rlcxjfoaU/tu6F1lYZUe0XWM09DeSQw8oMPAk4VltQCvLzokJCgOYfOm276Zsd9bLN4tMKa2dh37KV8vvGRkUPJO+ZwLzdJ7dNhj+4KT/orU8Vtz1dzBWSc77/AFqtCFIbcQlWQAsZ38KzNL0LC0yl+7ae1FdrQUJOUJe75nPglLSwQAc42IpVD/ZtrCAyzre8tyYaUgJjQmVxecD/AN5hXtfDpREWoiP4KVdkaMZZLB4Wl0yIiieSUyvl6hLqT+ujByLTzJKfLA61mpPDfRjS+aHpmFFdx7MmKyGX0HzS4j2gr35604WTXWteHUti0SbfL1Vb3lJajOrfbbfaUeiCVkBQ8Bkipos9r31IKQmTob4xuiNrQKgMlAydvAdKifETR51jaSiK4WblBPfRnE9Qr9znyPlTYxxC1m+gcnBrUe5zvdLcAPIZ787dPClKL9xInsEscOItufVulcu+pc5fIqQ0jB+AXU75oZmFpPCFi07MjeHNYbVb2ec9KbdjzkdzLjK7p9B25VjrTknGeg6UBfDvi47qOff5U3THdz1JWqNHjvICSBg+0pZ8APmc0mfia9tr6xcdBy1R2zy+tRX2n0qHn3YVz/4NU5aGnaOVtMcuDB4naBe7NCvcFyBMRlDg2PQpV5g1Wcoz9IzU2S/LU5HUP5mmJTtjPQ1YsbUECTIMNa3I8ofWYfQptwb/ALlWD+FG3W2QLzFXEuEcOtOpKcHqPePKowBu3FdJGHi048JH1FMju
lJKeYYx4jFWk0T4+HWqF4Yqk6G1K5p+5vuOw5WVQ3zuP7Amr3adLpCgMYQN/dWk0unRi+Fh9VidHkOscFGOKP1QMA0jdUpSinalK+bGVHIokhKjV9FweFVu4CTOs+ySRTbIQ4hwHGxqQFtJRvvSB9oFRBRVpC71UBb5puAz16Umnx3JENwR0gPMKD7R/fJ3B/CnNTeNhXWMJPtbHpTpyJWFh806JxieHjyVq8ONWxdU2Nh5DoS82gd+0OqF43z86db7oiFdVevxJz9smlIPrEcDCsHPtp6KG+/Q++qTiuXrS91F/wBLoK0q3kxAdljxx76uPRXEKy6qjcsaUUyk4DrChyuIP7nB3615pmYZjkcx/S9R0fWDK1skbtrwmFbvEXS/K1dbGzf4qieWRaz3bgHXKmnFb+/BNKIOvbNc5JtaTKhzyrkLM2M4yUkjbdQwfkasbnjkkhzdSjkKOcUFxiO+O5djoc6ghQqqdhtrhbyD2ry2R+G8Wnm52KzaW4Wuoh3BmROUuOpx3vQVFanBzYCcHYZHwqrJCtRagWqHaYzkFg+yZzgPNj94OoPvNTBu0WuK8pxuAy24TuQgA/fR5cQweZKk4G5OaRmKxhbfkgoddy4I3xtP3j2mPTejoOmWAG3Vvvr3cedOXFnx3pv4gcSrBw8tiplxe533U4ZjI3WtXh8B76jfEbjzYNMIdtOm3mrxeVApDMdYW3Hz9pxads+7INZwuMW8asubt91ldnZspxRIQDyttjySMnapQ1rSKHVqnmynyEknkpVq7iNI1deVXG/vLkuZ/meDGSXEsj3+APxNNDtw1PMT/MFqjQyTsuYsqwPPkQevzp3jQYcJgNxYyW04xgDFKRynZIGBttTmMLRtKG3k9qOR7He3lFy66jkkqPMW4yEstj4bFX40uNgt+Qp5cl1Q3HPJWf0EU7ZB2O/xoBSc9B8qkA9VGgttttoS2knYDrvRuMUWR7xiupOM75rqSWh9Tg0KgBJV7WelCAJ6V1JUcgbV8dqKJI2FHD
YYx4V3KaQkC8OamsDZ8ZbivuaVVxQYyu6SN+lVJBbbf1lYm1HKgZTmPcGwP/FV4QIqe6SSN8dBWs0U1DaxOvm8gIiOyAvcYp8iICMe+imYqecqxgCnBhsKWkHz8aunScKhDTacGFADbwo/mI3ogJ5cgUNvmU2CepprXWnkISSsq2pU0oEe11pO0heOhPwo5CMKBz8qc53Npa4QzyjoNq+ylQTyK8aEnlCvyjainBzg0TsRypRj40zfaaBSVMKI2JpQFEHmG9N7Y5VAKO+aP5lAjAP3Uxx7T2cOXzybNG7955SStS+Z0E5wfCqY4wxmntQJWynIVFPLjxGKtSdZJsxudyKQO+Wgo94B3qL65trC3El9lJcS0EcwHQVTEAupaUOAiBUI4KIS1KuLXMAOZCkj76uIJ3UACc5qquFEZpq/zWUDHL1B/sqt5LXLg+IxV5iOqIBZ/Nb9tax/6Rgu/tc6fyFBP0k7nBGPqN9f9Fee4Owr0N9I8B+1vpskDa5ugZTk/m2+h+zXnhgedYnWDea9bH2fFYI+pW7+w7j9qqVvv9LvjHP+8a+z+utIpSc5A6Vm/sOJJ4TyiebH0w/9kY/Nt+PX5VpDmKTgZ332rSaTfujK+ayut/nn/oguJChv08ape4W/9ieqJ8GQlTce4yFS4rqhhKlOYKgD582auaQ6hlsqWRimSfCtN8jGBdYrUpkk8qHUgjfr/r7qdlxx5Q8J5o+SH0/M9yl8SuPNQbvEqO2Rn3V8vA3yD0p5m8J7MtgCw3u52NRIJEd8Pj+8eCwkb9BikcjhtrhltpuyX62Xd5Sh7NwaMQq2/dt8w6/vazk+nTxfMeq10GtY03FkFIucpzkbe6uFYOAnqT91Bn2fX1lZD940DdFNgHvHbatua0j3nlIcI/uBTRG1Vp+S4tpu5tIeQcKZe/JOJ+KVYP4VWbqNFWwkY4cEJDcue/X76NKkKjW4JW6nzcUMpB+A3p/bb7sAJ6eHhj5UyaZQHXZtwwczJjq8hXVI9lP4CpCkCl2
8X6pzQupAAIXkjOR7qYtWgqsZbaUPWVvNpjeYcLgxT2txLQK3FBKRuVEgACowzqGxXXV8X1yW2LZbFqUpwqyFPcpA2AOQM0odfBT22SCr9siD6qkOJQVAfhTk0CgYQjf41HLLrLTU1SGIV2jLcIHKjmwr7iKkgeQpPMlQB6fOpWuDh2u2km11fPgnl91FFjHVJI6fCje9JFfEqOxI9xFLsrkJOu1G9T6G03q5gs3i2ocWnPdvoJQ62fApWMKH31Ud2s930Ld02y7POS7a+cRJq+oPghZHj7zV/KPKcHrTNq2wxtTWOXapLYV3yDybZKV9QR86VzbHw9ppIA4VKX22G6W91LKiiQ0CtlY6pUNwR91L+F/Eafdwm23ZS/WIy/V3U4wcjbNN2nJT0m3tiXs63zMLGMYcbUUK/FNR/TqUWvirPYY5giUliQEnpzYIJ+8H7qfiSOjlDb/RV2pQNkiJpaNV7aMDauMxlOHA99fRiHG0HPUZpyaDbKQs4rbxtNWsEfQpOqE4GyTjakbrKiD7JGKeDOZCTt0oiVIZU0FAAfqqZshHKShfKY3Gw2cr8d80FLAWOdO+9L/VpFwZffiMIcajJytxbiWwMDJxk7keVRqza2sFxlfRUZ8olgZW0vGR5gEdcfqoYarjPeY93KIdgTxtEjm0FKYCPaGDiirtpaBc1B9L8iJLb9pqTEcLTqT7yPrD3HalMdJ5AEJOc9R5UtSCQFe1nIzVBlFr3EHpSQOdFy00m2JrLXWmO8ak3aFfIjSeZsOx1NPoAGSFOJJSrbxwKCz2lpDiFAaEkOdSHEXNtLePPBTkZqAcT9Q3GyO+pxllDs9KmmwDtvsT92ajsTmQwlJOSE8uD4DHlVNLsBpi3unSyuj3SFWfc+0frCQQiy6It0LG3eybqp4j+4S2Af74VCNQ664kavZVGv8Aq1TMZeMx7Wx6mnHkVJUVq+JV8qauYdQdzRiSSkZxtURaD2jy8lJotvYhtlDLaEg5zhO595PiaUcqcZFfYIOCa+zi
k6TV8oFY2IoSRyiuJ9nO3410KCtxtTly+WkgE1zcjIGcV1RKhgmgg48a7oJCgkZztjNdQCK+V1Jr5JxXeS6kMZ8MYozmwPdRQUSQKMAGM4rgEqEkEjO29DT8enuoI+rQ8eznzrjS5A02Q/xNt0XA/IWyS9v++cbT/HV9xGsAYB28Korh9b/XOKsuasq5YtoYYGD0K3lK/wDBWg4jLuPzR28cVrNI/LhYTWviyilDLbSUAlJyeoo9CE4QtONlZwaAltYxlP4UYtKmU94eYITuokYwKsHOA7KrmxOPQSpCAoZKTv5V8CR4Umi3WG6khEpGOmxzS1pbLnRY3p4u0xzSEY2FDflNGAgn6uK+CTkAHIoR2HSlLvVIgcwUMb0EISFdcV8BvXFHfpTbTa9F84wCpK+bPwFK4kCVMcS2yFKG3h0FFIOeopxRc3LRaJEpg4dCgB99D5E3hMsdovCgE8oDk9xNOKaQFySMgdB4VSHFjUirLqB2E80juRjGRv0q3WNVzDf023JLamOcjHjyg1nntBKcd1Sjl+0pP6qo2ZLvFsrVTQMbFwjeG1yiNX+ZLedaaTIB5OZWM+1mrlSpC086TkEdQdqypHmOJkGMlJBQsYPzFaksTTjlraB+sWk4x47VfY0wcKKzmdCQ6x2slekkARw303gje6Pfa5fsN+HjXnZj316Oekot8iNwv0286kgKuj23/wCm391ecWTWQ1Uh2W8hajQ2FmGA71K3h2HOUcKpWOTm+l3/AD5sd238sdK0dIf9XbKyN8bCs49h9YHCaUFFQH0w/j2hy/m2/Dr86v2bJC1BP7narnGyhjYDSe+aWS1rnOk/RN9xuDzrpbIwkgAfGm5bjjZAQ4cg9SaOuKyCVBJ2OaRKcSrO/Wh8ecznc5VBdXCd7ddk5DTigVdM5qTW50JcaXz7BacffVdvLWypLyMcyCDUqsNx9cLZCgSF7jO9WDpLicx3aJx/vhSO7Q79N9YSmcxHjqJ5AlPtAefxqBaq0bbnLNPevQRc3VRlY
9ZbC+Up3yAc46VYNztl0ltuqi3J1DZ/qbbe+486Zrhoa7qtkrkZlyHXm1DKz1z/AKDWPnsPFLUNJBBVJ6NjJYsEFvkGe5CunQ70svF3btLAUlpT0l32WWh9o+/yFJrJEnWUybPdWFNSIDzjakqOfZyVJP8AekUmscdd4kr1FKWVKWrEdGdm29x+PX5inNNcUtFE5rmt5RLGmJl3Prup5bklJwoQkqKWED3pH1j8akTECJEaS1HjtIQkYASgAClAa3zkk9a6dxjFKOeSpuykU63RLi2Gn47ZKclDmMKQrwKSNwakfCnU0+e3OsN2cLsm0SQyFqJKlNqSFIUfPY/hTNjc4O48qK4TNSZertW3FlKgz60xHbV9lSmmd/xXg/CuAPa4EtNK5i60gcxcQjAyoqIAAzTFN1/p+DKVBYclXF9JwW7fHL5T8VJHKPmRRCtIPXt5L2prk5MbTlSIbeW44J6cyR9bHvP3VIIVrgW5kMQYbLCQNghAA+6pd3kUnCY1a4Q036xN0/eo7KdypcQKOPgglX4UfZdbaa1Btarwy+pJILYVhaSBuCnYin4oSEElOcj4fjUQ1jpGwXKM5eXsRJ0FpbzMxrCXByjPtY6jbentPp0kIF8qsWWFs3i+OnHdPXWY6zgbBCl9PvzUZYdQrie9ISPzbUdjPv5lE/8AapbZ75MY0+7c71zJcZbU+pZ+2Fe1zfjROmpkVmIqfPjtd/JfVIDizg7kY+4Y/GooC5j7aLIQmeQ1hFrQcJ1CWAcj6orpWpWSSf4qreyasecnxWWVBLby+VXtEg/CrGYypsc2xO2K3ODmtyI7rkLA5GO6F1+q4onzrqklbfKc4I3oZZXn3e+mW9aqtlkUWZLhW6nGUJ6jNPyNQxsZm6ZwA+abDBJO/ZGLKjGtoc+Fn1R2Q4yQXFIKvZA22x99QrhOzBuWqJ7ireA7FbQA97Rx1HwqXX7Xttc51CMXAqOUKSpWCN6rjh7rKFpO/wA2U+y6tiYUj2eqME7YOK81dqUD9Q3RuB
YttJiZH8ODZAd603DC0oCASMY8acEI5MLUvbGVZ6YzUU0vrzTGpFpbtt2ZW71U0SUqTjrsf1UTxR1YvTVhEa3uJ+kLnliNv081H3AVeHJjeN4Ky8eO/wAUREEFVzqq4r1Nq92QnkMO2FTDJznmWVe0f1VzcnY+NI7bGRAhtMhXMpI9s/uid80rO5GBQJNncVu4GeGwNHkvlJHWuY2+NdUsAcu+1cCsikIUvS6oeW1ffZ65NBUfCugbU2ktld5sjOdq6DjauD4V9jfNLVJUIHNBOQdtq7uPfX2M+NOB4XLnN7ga+6AkV3lNdCfwrgUhXyc0cjcbigAUNG21cV1cIeBjOK+JIwNseXnX2dsUGQ420wt51XKlA5ifIU2t3ASdcqUcFILFyvV+vy5LLTXrLcRJWcZDKd/efaUqrxY1FpWGkokXBLigQMpBCc+WTiqZ4Qosto4VN3u9svKS+85MV3SihSi8sqG4/enFT+NcNJWm/W22wdMxgq5RlSO+WOdZ36EqqxbkOjYGNNAdqrGFHO/xSLtPy+Ilpck9xa7HIlAEe2lIKfvFN+rL5qaXpq4rl6a9SjKbT3TyFb5Kh4E5/CkiteTnrNqoMR2o6rW44yy4gY6Y8qV3i8Sp/ChmTJeK3HksEqPiCa6KR0jxRU0sDY4z5KhJNzmMyXRHlOpcSrBCXCMfjTpaNZakZWnkur6vDClZqHzu+bv8mOlwYUSc491J7HPfbZkrKlc7ZJST8K00OQDVrNyQh3K0noXUt2uQS1K5nAoY5lbYp/1JqyLpuOl2QnnKyQlOcHzqtuEV6lzITbsgYKUqAJ2zvTvxHU3Jixw8nvAScj5VDl5XhNtqbj4Iled3S+c4zcrnIzZUqGBuXx5ZpKvjoG8pVZWs82P98CqwblWhph6YIqgWVlJwaQ3GfaPyafUinvVBQURVWNSkJR/8Kha26VsOdoJphXKuxNfN/FTrR2tomvrA6t1n1IJdwSlXMNsH9BrLkh6G/M9WVFKipIIPhVs8LpAY03co7La
k4UnHl0AqR8z5mGyuxcaKKQFoV+oixWr4mcJ6VLcYCUtkbnAxVD8aAX9RtLcVuF7Y+VWt6y59KQlJASURsHzO1U5xZcW9qIAFX5zA2oaBvxbirDLI2hoUNZQGpslxWSecYz99au0tOisWm3qeSA6+0gpPyFZXcid0O9WAVOHfG29aAhzF+oaf5G1qT3SQcDYZSnx+VWRuuEAxrXGyFnT0mN6j3Phlp9DRyW7s6k5Odw23Xm5g16EekTtjsDhtZHFP86ZF4dcAxjlBbb/jrz2rN5v47ldYP4XC3N2LZHq/CSWvkUcXh/o3/W2/tfq/iq9Xn1rVzAjB3+dZ37HDxHDKW0SeU3Z7bJwfybfhVx6p1fbdKJYZk7uPnJQOoB2z+FK8vlhaxvQWK1eN0mbJtTzJWFJKSabVFIVsTuaJh3yJdmEyY6gpKvfSlDaZDiG0AAqUE7DzonDcR2qRzDu2+aL7tt3lC84UsJO/vq07bO0jp1htoM2xpwHK3HlAqz8zTfbdF6ZhJbeuciXKdOFFtCQlAPx8ac3mtFMOh46WgvZOxle0QfgaTLyPiGwq+07GEQLn9o9/ihZApTMa6tL8OWMzzD4eyKSSNWXO5jFusd4k8w9lamyhHzKv4qWN6y09bx3TCbZEGd0ttoAB8OlIbvxJgtMEomvuqIxysNqJP3VVvcrqwWqmeKendWxJtx1TFssjunYqhKSgA92rkPtZHlgZxSCwBAtUXukBKO5bKceXKKdNZ6ge1HLlMR1TmGXm+7Ul0KR1Tg7E1EtETnPopu3yVYkwh3Dozv7PQ/MUQ5ooOKscB+5u30UsBOM0S7IZYbW4+6htKRkqUoAD4mup5juDSK6WyDcWD6/HLzSPa7o5KVEe7xphs9KwJoJsavkjU0x6z6SZEkoby/NW8lliOnz5ldflUo0zrfhTw9t6bQvXNofloOZKY7pkOrcP1lENhR61B7XpSHcXZEi72tC2n15bjuJJbQ2nZI5Pq+/p41JotptsJsNRYMdlA3CW20pA+QFI
0FthOvilMBx64St+07qxMcHxfhyGh/hNilDXHDhE8Mp4jafGRn25yEfgTUP7tCclKAPhQDEjK+uw0s9cqQDTgSE3jyU1d428ImmVOK4kacXgbJamB1Z+CU5J+VQzVnGGDq6C/p/RlruD4lNFly4PxDHYQg7KKebClbHyrgjsdAwgfBOK+CGxnCQM9fCkJPYXFM9xisO2GVEcbw0Yy04PkE4FReJGbmaetqJrYccUw30+ANSLWT5asMlpgfzRKSGGgDvzLPLt8s0mXbfUrdEZAxyNhJA8MAClY4t5Krc4ixaHDaRA9VXGykodSRg9KmzWubtEQkhxpZwDgpzUKcWtYCUnASrAA/TS9mTBjyWhclOFoqxyttlbiyB0Skbn5Ur9ROEwub/yhcXSH6i8Dy9VYlk1pPuBUmRb1LUAPqIIHwzTRqexKu05VzmvJhNEJwpScnp5Zp509pfibfuU2WwwrLbSQpEi5El5afPukjIP9kdvKp5G7PltvTHJrO7XK7H6ym2HlRGvhytkEj4mqDUNW9/YIpelqMLQYcCTeztZjvzelEv+qyNUsNqCylGSUqUB5Jzk9fCkQ4WaqvzXNpq3Trn3ihyckJbQV7+ZeBj31tbTXBnhlpFfPYtEWqI6oe06I4W6fitWVH5mpgzCix0hLLCUpG2AMCqgPjhP2Y4Vo/B8ag4rGHDbs2cYLPeWb7KasVtCkLTyyJi3lJBxupKEgH++8aBqKFcJ+qnZ8++s3JMIGOx3bHdNIwcEpGTnOPE1pjjRrNvRei5C4rbZn3HMaKgbHnUMZ+QJrMMVCWoyGk9EgeGMnz++rnTHzS3Z4VVmafiwvD2D4kNSXAAFbjr86DzHIANCzkYJJoJ3O1Xh56Q/HkhHIJ60EnG2TXVZx1oGcHfeuKRdzkUJOw6+NFhRJ60Yk7dM70i6kME9MjauEnOPPyrgJru1clXU4zivsZ8a6Djc18K5cujahUA7dK6kKNO8lyEOtDHXagDm91CTnxrlyFzHwFNWrHHTYpMWOkqem
pTDawcflHVBCfxUKdiBnl865Y7TI1HxK0rZWg2WI0hV2kpUd+VgewPhzrQflUE8oiYX10pImeI8NVoDh9rVjhxF01ZtPw5q2u4CSi4BGySBgJWkZOB50oaY73W9kakPJhzYkMtOwZHsu5O/sgbKG3UHxq7rVGDTCEJPLhA3z/r51GOJmk2rxYV3eA0lN1tA9ajyQPynsHmKCfIgEfOqaDV3+KPG+6rI6VE1tNKjtk09Ahqv3IySmY73jiV5IJPXalmuGo0TQUeOkBDSFtpCQnAwNqK0VeW9QWWRcUZUiS0l5Gepzvk19xETz6KSCknkcbGB16mtZjbS4LOZROw2s4TmWVakcBPv/CljEBpKVp7sDvdiQK4+2DcZzqWiFIZykkdDjrTdaZVwTa3318yu7WcHy2q5ikAO0hZ/aX1StTQiIcGzKjSFhbfIsqI2IFOerVx3LdFcjLK284Sc52xUd4dBUi1fSE5OWFMK50KHXenrWrkdqzxDFSlDXP7GB4YoXOkpiOxWV2qocCRa56UpH54+PwpPe+79RtyQEg5Tk/Ki0yUqhzE94cl5WwFG3Jgy4kIBzAChv91VbeaKLdyKCb3A79MMhIwOT9FXHwrhmTZbilbwbHOn2lnbwqsl24G7sArJHdHJFWZosep2W4NtrVylxskfHarDHIohD+E4EEK3mXbdGmMMOELfW2QFjy/1FV9r21RUXQzHHG+VSuYc3h5U6SJK0artsZKyPyCT1/emovxZmKQtIC8HmRnfwxUzTXa6RvHKjF/aS1yobUkjrtV32P1mNarDHaQFd+03kq8PYH8dZxfnuSro8hJJQlOME1o6yvKNo04Qr2uVA/wE0S0221A0UaWW/SPznHuHljiOAfkbq4Mgf1tv+KvO/avQP0ivefsItfeJwPphzB//AE0V5+491Z3O/HcVb4P4K2P2OXC/oOZHxysx7g+88sHH9TbIz91E6+vUq9X591bqilCylO/QD/UUj7PdzNj4BTn2FJS9Nu8hvITg4ShrO/wNCs
tomaluzdvh+288rqd8DqSas8Jg8AH1VJlxhuS9ylfCq5Til+O46S0ncA7gVaUSYY7qHUghaSCKrK+TEaTKbJDQUKjAIdKfFWc1NdMXli8W9pxZUhZwlWeoNK6EsPwrO5kRa7xGjtTuC/db53kidPfDTKc8rauXpvRNzcYRp5y8txMuNqwC6oryObHQ0/WBqGmyrKcAqYVlR+BpouDQc0C4sIOCQR78rP8AFVbIG8q0xC7YC4pQidHiSLViKwjvmitwJbGSQnNPrL9lkrM2TeURFKQGwytGOg8MeeaZLlbHUCBNbby2iM4krOMJPL76rrWD8e3XONNfeWWlIX/M6RzKcPhjypI4Y3Dc/hG7i47QLU0v9t0m9KeukrU7DCcAlRwAMDpVYaht8SNejqLSTi5EcpCZKVIA78D7aRQI9jk3Ke5Ou7qzHUvmZh5yhA8M1I22UNgJQCkAbY8PhXSvaB4bela4mO6ICR3aQWq9Q7o13kZ5KiNlp8UnyIpxJzsOuKYblpRmRINwtclyBN8XWR7K/wCzT0V+FIvpXWFpWGblZPpBrO8m3nf5tKOR8iaFFg2rCviKlqTj4igKVucmo5H19plZU3IuiIrqDhbctCmFJPkQsCnONf7LPTmLdobgO4KJCFfoNPvzK4cJwzt13NfA+7FJHrnAijnkzY7SP3S3UpH40el9hwBTLiXEnBCkqBH4VyUBGpV128aLWSUHA38KFkg+6mfUVwlxY4h2ttT0+YS3HbQMqPgTj4UjiWiwuPHaZJTz+pdZM2mA0pxq1gOKKd+Z07AfIfpq0IXDS7XBhLlxkwoI5ebMh8Zx8Bk1ArDNgaHjt2yC2mbd3lHnYZSXpCnCATlCMr8dqfYNl4061uabVAtTun0HHfPTWk962jzCMnc77KI94HShZMpjRZ4Q3ujsqQEC/wDhT+HoLhZpwCdqfVSZndAqc5Ud2wj+7ONvfTnoaFoLWuu5d70tDgKtdhbbixlxyHEOPKHOtfMMhW3IOvw8ajF94f8ADnhKItw
1ZHna21W40HGBeJSnWGyeiu5GEJGQcbVOeAV+Rqi2Xa6vRGmHZFxdC22k4Q0EpQnlTjw2FUGXkNmaSznn6LSYOO6P4aUi1A7JsibTqIOrQt26Mx5CQr2O5cJSNvH7P31YUMhxoOK2Of3Rx/HUN4swArhtdHWEgOQWUTGiRnkUytKwfuSalFhdS9CbeUQoKAUCPEEA1WE82fRWbaDqTqnlxkE499Ipt5t8KUzCkSUofeCloR4kJxk/iPvpWVpB3Bxgqx7hVHcRtY+pXDUl9Q82qTEcRYLe1ncLU0l15Yz5d8j+8qRjd5o3z/lc97WjpV/xY1arW2vJC2HVLtlnzGjpz7Jc+2r79qi6ldQaLisCO1y/aJKlHzUetCVudq2GJEYI9p/x/hZrIlMr9xXPfXxAB2HWhY2xXCPKiW8HlQLpwdqCRv0/GheNBPWuXIODzZ/XQwQAfP4V9y++vse+uXLu42J2r5Ocb12vh76VchdcZ6V9tnau426eFfBO3Wu4XLhroIHhj4CviMVxXQUhXBDB360POKAkUZiu6S0uK5TkkDHjkVNOAdhduWub7qZ5KSzGZYtbA8c/nXDv7ygf3NQtakNoUpRwEglWfIVPOzfJkaljqUltTUWLMW8Vg7uuKzvzA7gAgfKqnVJCyMMvtH4EZMt+i0s01hvHTAwabNZXSPYNKXa5TXENoYhvEBRxzK5SAB55JFOsZA7oJAyFeFUX2kdcNMotmkGFKW09LaM5SUkhI5vZQr4kCqTHidLM1rPVXGTIIoXOR/DKIbLpQFUlJS3GQ2Eg7ggb0/6kxedLJbQSk9+lRI8t81E9OzW49lkx3MYKSR4EHNOzdxxY0kqxzOYx7sZr0WLEdC4N9Fh5JfFY4qqJMRf7LZNsQMJU1nbyxUgtuhmYNtfQ64pbbys8vLsMj3UhkSmGeIKpLoAQGQFA+Ps0/v62s0i3uyYbqwlrOUEYyQM1Yxkf1KsERFUnW16Vh262rtsJ1wIeZJBV9kk7/KmbXEVUWyQ46nedTRxk
eNL7NqZ7UVqekwmC26GeRAPjg+dMuuJ7pgxY8hHI8E8xHXrVdmuG00pYiWmlVSGwlEs4+s4cU5KKfU4oz9VYz+FN5JSiUCCcKyMUJ950RIxSDnnT1+VCM+6itwHafVgruzC07juzU70kC4zMjjYLSg/carNU6U1KZKsAlHTFWNwwvLLDsmRcAlSG8Dcdcjb8RRELSDYSmUVSsZ+xy5GpINyDBLDTCU8+fHB/0VXvF+3LXJUtBBUHEDAG+MVZ9y1MI9yhxGkIKJCQr3+VVxxNkNOXBwjlHtt5BPiRRg5UcreAq2bjuNSHwtvBGBmr90g8tywadcWlauRKEkge4CqYlrbW66pKE5VVp6W1GbZbrLBSUkSEd38MYx+mjIxbCEJ0VRHpH4ConDuxP96pQkXVxRB8PYRXnfn31vj0hV4kXLQtoafc5g1dnQkEdB3aKwNms3nCp3Aq3wTcKvfg5cn/ANgS7WlSg2m4POn2tt0N+HyNaE4XxI1hsF11hKADiEpjRyR1UeprNfBlANge23VLUBt48qPH51oDVU56z6Yt1gZcABSHnE+ZI2q2wm3AFT6hbZnEJpaYlakvL81/mWhPM46rPQU/6JuZenSo7Df5FJykHoPDP4UhKl2TSCUpIEm4HmWeiuQEYzQ+HLSG5TiHSs97uD5b0U4EKnyhujJWh9PEHTznepAxGVjH9iaSyeX9r0+z4IA+JUf1042Rg/sYWTjmEZRJHTPKahuqNVst6URpezuJcubzaCtQIxHTzHcnwNUErml1IvDjLgKThrzVbFqaZtcb+apakJCWEdEbdVVAYtvkLkm43R71mYvqrwQP3KR4CjYMFcfLkh1x+Q5u464okk0tSDvULHu2lpWhx8UQgO7KEAPrY3PvrvKAK+9qhZSRvXVzaLA45QPd1Br4gE7pBxXwIJ2rpBHlSpe0mkwoctPJLitPJ6crieYfcabHtF6Okq5pGlLOs+aoTZP34p5KgDhXhXRyqOBvXfVcmRvQ2imvaa0lZkH3QWh/4ac2I
kOLhEeM20kDCQlONvKlOBnpXN1KSBjr411JwSeZKYhR1zJLnK00kk46k+A++pRw87OzvEBA1jq++3u3NS0YYt8B0Rihok9XAC4CRjPKU0i4caQc4karQH2uaw2h8KcP2X3wdk58QD1rWttiNxmG2G2wlKEhOOXFZ/P1MBxii9e/+ytMHD8QF0o4P7//AIo5pPhho7QcIR9NWWJCQhOVKQjLrhAG61/WWdup3J99Rvgw/GvlkdvQUgvy50tb2BzYIfWgpyemOXB94q1HE5AAT8qqe12vUXC2fcIts0lcr/bJc16XHFucjhbPerK1JUHnEbcyj0JqkdI57b7Nq0ETYz8PAUM7QXCnV99vzOrNMW5y7AxG4j0VtxCVthJOSAojOc+dHdmWzybPbrxCm5RIbvEtD7BPtNOJ5MpONtsjptSrjBrjjLbdCXu+2bS1r05AgwluqkzZgkywMdENNjuwc+JWaszTHo2+GWpbJC1cvjhxmiyr8w3dJKY19gtoLzyErWQPUttz+FG4uHJlt3bulBLltxXbau0r1dD+kNI3mCUgiRAktYPvaVTZw3kql6RtEh3K1PW+K6VDxJaSTVccZuAsrhDxs4R9n/h/xQ15dI/E96Yi5Sr3cmHpEaNHLSnVMKbYQEr7kvEcyVDmCfDObjjejB4WwUtpi8eONjTbKQlCE3+CEpSOgx6l0qf+DyGxuCh/ibAbpHXSe3bLdJnupSpEZpbqgSBkJBP6qyNqO+J1DJYQkISmJzSn0lI9qY8pS3FEj6xCe7Rk/uKt7gn2X+HfaUncU7C9xl4ttWLReq3NNQXGLxEQ7KbaYa71bpVFUFEvF3BSEjk5Nickj47ejn4S8D+CeuOKWmuKfFSZctNWOVcYrE+7wnI7jrbZKQ4lERKinOMgKBx4ii8TTnQvD3O/QdfqhcrME3DRSog4wenWvsbjGK0DwY9G1wk4u8HNCcTr/wAV+K8S5ap05brxLYg3iE3HbekR0OLS2lUNSggKUQAVE4xknrVQdqbsuaO7OH
Fbgnw30hr7X9yt3E++Ktd1eulwjOvxmhKhM80dTcdCUK5ZThytKxkJ22INw07UAD6qO79Aa6Bv1Na0c9ExwOcWVq4x8ZMqOdr5A/zKuI9EvwObWFp4x8ZMg53vkD/MqXckWS8DrXDnzNT7gT2P9B8a+OXGvhHqHiLxEhWnhjOt0W1SIFzityZCXw/3hkKXGUlRBZTjkSjqc58L1/2pXgb/APnHxl/68gf5lXblyyYNzg10nrVz9pb0ffC7gBwG1nxX0rxS4pTrpYLeZMZi5XaG5HWvmSBzpREQojfwUKstPooOCE9tuY5xh4xpU8hKyE3uAAMjP/4Ku3Llk9P1cmupwRvitYD0SvA0HI4x8Zf+vIH+ZVWeiuwPwy1jx84m8G53FDigzadEWywy4Uhi7Q0yXnJqZRdDqjEKSkdw3y8qUkZVknIx25cqcyBXfH5VoDjD6NzhLwh4Q644n2DivxXl3HSunbheIjE68QnI7j0eOtxCXEphpUUFSQCApJxnBHWqN7MXAzWva9muMRdRP6a0bYm2Wr1dmGwuVJkLSFmNH5vZCwggqWrITzJ9lWdu3Lk1uToDR5XpsdCvJTqQf00aytl5PM04hxPmlWRW54noyuxs3FaauvDa53eShIC5kzU90S66odVKDUhCAT19lIHuqB8XvRnaGg2KTfuzfdrvpa/QWVOR7RLuT023TlJ37tZfK3W1KxgKCykZ3Sa7cuWWMeQowpwAeU+Z8h8aYbBqITLXIevbRtk22vOQ7gw/7Ko8htRS4hXkoKBGPMVKtIaF1hxMcS1bYj1rsrqil24SWilx1IIz3SPI+BJqGfIbjjcVNHE6ThqZbZarrxIuq9K6WbKo6SEzppGUNpPVI9+M1rTh5oO1aHsMSx2xtKWo7YSTy4Kj4kivtBcO7HoO1NWqzRDhsbuKT7Th8VKPnUwGEJ5lggDr8KzOdle8TbwOAr3Dg8FlnklM2qL7H0vZn5ygVvKIajMj6zjhxgAff91QiLwxXctD3WNfFesXa8oXKdc
J5ih3coSPcNgKWIjDiHrNN7eJVabGpbMBAXkPP5wpwjxxgYqxWmXGwMJznbB+FChsRcJmmyP2Uz2iVpaQsq2K6CTZ32ZCj62zzMvNj6yVpwFZA6b5NGi5ri2cOZUoJWMb1LNQcNhdtdargwSmFNWY1zt60EBJaeQttxtYBAILrC1ZOT7e3lUBniTbmndNXyP6ndo6kEskkJWMjdJPUb16RpGrw59RHh7QsRqGDJiuc4/dUbm3Nc3VrzwBADXidvq19pqLLm225MMtg558FXhhJoHq4GoHiFbBOMDz8adYy2LWwtMUFJcQSrfbJo0k2SEM1pItSjh8uNZ7CyqbIIU5zDptscUn11NhTZDJjuhQ5TioRdZk2PYFIS8Qtocw5FbYzRMN6TJtUGS8skkrCiep8qEmO7gpPCo2gpQDHkEjcqo6S2gwGFBI2Wn9IohnKmXmwrKuboaPUUuQ0tFRSpBBz86gCfbfNJbsoiazgj6h/Sak2jXC6280Tst1oH39aiU1YcmMoJ+qnrUx0IyFSAjPMS+1+GaLg7KidW4UrYuzKTqK1hQPKEbY9xNV/wAYXQxMcLBOSWyNvdVlXNBF1hScewhlRUcbDrj9NVbxCdRcpD7/ADgpL2Eg9fdRMbN5UkztoBUeamczRCx7RAwfkKmkF5SHtPEdEkb/AHVClQlh3nIwjlSfiKlbxLbljW0RjnSnHv2o4M2N7QJfZVI9vNzn0XbfL6Xd939TRWHq2v26XFK0lb0qAH+6rhGB+8TWJ8nyrMZ1+O61cYP4IV2cCGA9b+QhJCpxBGd/qo8Kue/d7e9TxoIXlDZSkA9OUHf9FVR2dWS5AWsJUeSS6fd9ROPxq2NPOBN0mXJfMVtNnHMT1PQ1dYDf5dpVNqD/AOYcPkjdWSmpd19QSAERgGWwBtgAZp3ltfsX09Fmpwh59WUp8T40y2qI5cLshx1JUpbmSfGh8RH5t9vjOnrKkuOthKCQdmkgbk1NKeyEKyLxSGjz7VyztemFpaNp61uBdymxUpcI
/qKCnf57movarVGgNrCE5cWcuLPVZPnSWwWT6IipQ68p57kSlbqiSVHH6KeGwADWWc0ukMh81fY2M3HFd2hEqzudvHavjsDX2N+lfK6YxTr4RoC6MkUHfPWujbGK6fDfzrgEq4nA28RXSd9x+FcJI6V9kkdd6VcuKxn411CcDPyrpB6VzJT12FcTQ5Shfc2TjFJ3Y9xusuPpuzFXr1yV3YWP6kjxUce7PzoyQ+3FZekvuBDLCCtSj5AVa3Z50S88y5rm8RCJNy/3slexaYB9n7+tAZ2V7rFdclFYeO6d/wAlaHDjREDRmnY1pgsJAbA7xR+stXUqJ8d81NUoCAeXcdKKZbKUhIwB7vCjwSAQCTWTkd4jy7zK0rWUAufW3+VAUUhQSWwonpkUP4VE9e6wfsEdq22dtL17uHsxWwfqeBWfIAUxrS40FxcG9quu1NrGBG4Van02w2ZM962rLiGTsyjb2ln9Vb04Y/0ONLfwND/xKa8/uMGkY2nuBGtZcjDtymW51yVIIHM4rAzk16A8Mf6HGlv4Gh/4lNaDRr2PPlfH7Ki1Bxc5pd3SgmoOHidR9qnSXEGQlK2dH6PubDaVIziRNksJSsHwIRHeH91Tz2jeJSOEXBLV+vgpr1q3W1xMFDjnIHZjn5NhvPmpxaEjxyasMR2EyFyw2A84hLal+JSkqIHyKlffWR/SH3O4uWvhboxzLVh1BrJlNzdyOVzuWXHWmVA+BWkLyMbtCrZ7tjS70QLG7nBvqo16K+zSNP6I4j2mY647JZ1O0X3HFFS1uqgsKWpRO5JJJJNXj24P6Ubizn/grO/xZqt+wEhDc3jOhsAJTrUBIHl6kxWm9d6G0txM0fdtBa2tf0jYr5FXDnxO/cZ75lWyk87SkrTnzSoH30kR3RtPySyCnkKAdkL+lU4P/wBo1k/yJqsqekn/AKZXsof21r/7xtVbw0dpHT2gdJ2fQ+krf6jZLBBYttui98t3uIzKAhtHO4pS1YSkDKlEnG5NYP8AST/0yvZQ/trX/
wB42qpExehFYU7RPbH7SXD/ALQd84UcMrPwxcs9phQ5SXr/AB5ZlKLySVDLcptJwQcYSNvOt11R3EvsT9mbjBreRxH4icOHbpqKU2007NRfblF5kNjCB3bEhCBgeSfjSj5rlnD0cF01NqDtA9orU+sE2pN3vKtPzZSbWhaIqVqE3IbC1rUBt4qNbG4765vHDHgprziPp6PDfuml9OXG8Q2pqFLjrejx1uIS4lCkqKCUgEBSTjoRWK/Rixolu47dpWzW6OpiDarxBt0RlTi3C2wzMubbaOZZKlYSlIyoknG5Jre2sdI6e19pO8aH1bb/AF6yX+C/bbjF75bXfxnkFDiOdtSVpylRGUqBGdiKQrl4/cbe3n2muL3AbUOm9bae4WsWLUMBLMg2uJNTLQhSgQUFctaQoEDqk/CvZG3fzvi//JR/2RXml6Qnsa9mvgH2YrvrPhVw3cst5TcIMVEk3y4yQltx0BY7t+QtByMjdO2dq9Lbd/O+N/8AJR/2RXLlh3tldtbj5wM4/QeEvCux8PpVvkaYjXxx/UMaUt4OuSJDSkpU1JaTy4ZSQOXOSdzsAT6PXiprfjJx445634hwrDFvblu0xFeRZGnW4pS36+ElIdccVnB39qtD8Yext2cOPmr2NecWOHa73fY0Fu2tS03q4ROWMha1pRyR320HCnVnJTn2uuwxnvsE6Q01w/7VPag0Ro61qt1kssrT0WDGVIdfLbYblnHeOqUtW5JypR61y5aS7XX9Kvxf/tHvf+RO1T3or7KxbuyBYrmiKlp+83S5yn1hABdUmStlKifH2Gkpz5JA8KuLtcJKuyxxeSDgnRF7Gf8AkTteTPDvsbaz4p6MtmsNDcDbpxAiFPcPyxqe3WxoPJA50BtxxtzYnqevmaY523irTmt3edL0i7cvEXXnDxHBI6H1LMs6dQcWLFZrr6soJ9bhO96XI6/3iuUZA64rT1eMj/Zz1TwQ1twhuOruzerQLl04kWGFGnHUcS5qfd9aQ53eGXnFJ9lCjkgDbr
0r2bpWuLhyKXOaGng2vN28cIdPyO2jxeXdrQ0ptMi33e2N847tPfxW+9XyA45lOodzkZ8fGrsh21iLHSiO2lCEjAAGAPuqK6h5V9sviWtBCg3ZrQlWDnlPIo4PlsR94qc82U56k9SazOpyH3gi1oNOY0Qh1ILaSlOFbYGMU36giXKZZ5MG1PBmRIQptLhAPJzDGcHrsacs42rvtZChtynIPvqua7m0cbHSaNN6ahabtjFqhI5G47YRt0J8T8zmnjACfLFc5Qcc2dvfXHF8qC4ogJSCST0p17nJvxVRNqs2XRP413nuXkqEGyWuI82PBa35Lgz/AHBHj4068SuF1o4j2Uw5TiolwYPNEmNbONL8N/EVHuFXNetU6w1hzlUe5XxUeNnlJU1FbTHSdvAqbWQD+6qQ8SeJ9v4aRIM6dbJE5M1amW0sKSjC0pCgCTsM++p/HdC/dEVBIyOZhjkHCy5f7JqDRWp3LVquGW3EpIZlDdqSPPO29Nip3r1slLQ8Mt5SATg1c0vjhwd4rRf2K6ztly07KWsJjm4oQQlZGcoeRlJ69Dg+6q31nwmvXD+JLuTDibtZXypbcllJJaT4cwGfvzWmwdXLwI5T8SoczTvCFxDhMcW3Kn2nlZVzuLbxgnxz/oqV6d0Dd7vaY8RhKEKZWec8/TY/xVE9K+sybSXIA51JB5CFbZ/1zVn8HpV0m225tXFuSVIeTgDrjHhWjjLZHAKjkNNpKoPA2S4Urkzm2yRkkEb05t8DbYW1hV3StaQVFAUM1L7dbor0Vl2RY7qVFwN4W7jqBv8ACncWKJAmreg6dcQlTK+eWt/pt0xRgiaB0g3d2qDm6T0sw7yvKdJb9kqzSmyyNP6bkeuRW3lqGCkEZGcHf8aJ1aFJakuZHMOhB26imBoZtgcUslfdnBzU7Y2t4pM3G1ZZ4ntvtd0uGSgDG4qFXT1e7POFJUEKc5sYxio7p6QXmHRIcKsKOM0G0T31zpLPekpSfZz76lY1jT8ISPeXjlPb6G0s8gCgRtk
+VK1ArTanl55UPD9NRefcX27uzGS4eVY9oVMkwJMyDCMZsucq98Hp/rmpnP8AhIAUYF9Kh+3S2gaOtS0qBKrm4f8A6aKxRkVtTtyIca0ZZ0rBHNcFn592isVY91ZPPszm1d4P4K0N2bo5csc13A9h53BAOR7CPH7qtuHE9XtMhzHtPrGfd41CuyxpDUV60JLnWiyTpjXrzzZUwgqGeRFWTfYr+noCY12juRnWfaW0sYVnwGKusB7G4wDlQamHHIO0Jqt84WaQlbTRdkrB7hHjzY2qT6b043bG3Jj5D02QoredVuSTvgU1aPsTrrh1BcUYefP5IE/UR8KmzLYSNjVbmZW8ljelaYON4LPjHJQQSd8Y93lQhk18Rua5zBKcGgSrFvou782c7V9vXOnXbNCOB99JVp6DkZ3Fc9nHWvjjJBr4pxnHia4FcujB2rgPjivgPGhcvw60q5cGeYHwrvU4Pyr7B6Gi5MtEKO5IVuEJJxnGdulIXbRu9EtkdIyz2VWtdXwNINY9XSoSbhg/YSQQ38VHw8s1sGzW5q2wWI7DIbQ2hKEpSNgAKgvBfhIHOHDr8lgxrxd0etLexhxlageTc+AHL+NSTQOpDqCzkSFoMyG+uLKSlX1XW1FCwR4HIrL6lOXu3OJr6LQ4sbYWUO1K0Dw3zTZf79GsEWM/IYU4ZclmKhAwSVLVjPy3Pyp0C84CfDwPxqAaqWLjr60xScRbNDfuL4z/AFRau7b28CAlw7+dVG0hu7hHudsIUh1JquPp2zm6OtlUjl5Y7A+stwjpj41H9E6ZmGRI1RqJYeutwwTzHKWW+oSnyoi1QHdXX/8AZLPZSLfAJbgsknB8148an6G0hvlAA8QQKUSBwofr80zZvdZ4VZ9pdtP7RessDP8AuY4fLFbU4Y/0ONLfwND/AMSmsXdpb+gVrL+DHf0VtHhj/Q40t/A0P/EprQ6MQY3V6qo1X8Rv0Tg3fG1aqf00rAW3b2pyPMhTjiFfdyp++qT7dmh39Y9nDUNxtrKVXXSK
2dTwF9z3i0riLDjgQOoUtkOoyN/bPXofte68Ole2nwu0tInpZi6w0ff4SWVEDvpTD0R5vHjkIS/sPAnyq+Lnb412tsq1zG0uMTGVsOoUMhSVJII+41cEWKKrAaNrHvo2r23qS08Vb8yoKRcNVtSAR++gRzV7dqvWmqeHPZz4h660Rdvoy/WKwyp0CX3Db3cvIRlKuR1KkK6dFJI91Z+9GZoufw2gcZeHdyS+HdNa8dtqFPlJccZbjNBlxRTtlbfIrbH1ug6Vc/bf/pRuLP8AarO/xZpGN2NDfRK47nEqVdnDVmodedn7hvrbVtx9fvd/0ra7lcZXdIa7+S9FbW4vkbSlCcqUThIAHgBWPfST/wBMr2UP7a1/942qtWdkL+lU4P8A9o1k/wAiarKfpJ/6ZXsof21r/wC8bVTk1ehFefXaL4z9qaJ2ntS6A4Zcb06X05aLdAlNwjYLdLPM6g8/5R5ha9ynO6j12r0FrMPGb0f/AAv42cTp/Fe98SOJFju9yYYjvMWO6RGI3I0nCcJciuKz4nKjv5UoXKmvRqW6dbuN/aATdLj6/PlGxzZkrukt9/IecuDji+RACU5WpRwkADOwFa97R2q9Q6E7P/EjWukbj6he7DpW6XK3Su5Q73ElmK4ttfI4lSFYUkHCkkHxBrMXYY0BbOFPaq7S3DezXi73WDYUaVZZl3Z5Dst0LiyHVFxbaEJPtOKAwkbAdTudE9rcc3ZZ4up89EXof/snaRcvIjjFx77UfGTgVMhcTOLbmqrHJbjzZMJFgt8VDK0qStBU8ywhQIONgrfxGK9ybd/O+N/8lH/ZFeQPFFqwWTsWsWu0QkKlSLVEckKaQBynY5WfP3V6/W7+d8b/AOSj/sihcXI94DjXRpTTReFXzCxH2ouKnaVj9q+Fwl4RcaW9F2L9hkW9vMrscCZ3khUuU2tQW+ytYyltAxzYHL03OSuwHH1C12ie0G/q3UP07epTWnHp1w9Wbj+sOcs0c3dtJShOwH1UjpSTj7abfdvSBRmrh
CZkJTwzhlIcQFcp9em7jINPHYahNW/tK9oOKwOVpMfTfKnOeXadtUTZnnMMRPFWpzEwYokrm1oPta/0rfFz+0m9f5G7VM+i5Q6js0ZdSoc19mlOfEZTVzdrX+lb4uf2k3r/ACN2sZdijszN8a+CjWrEdovjnoju7jIiG2aQ1f8ARsDKOUc4Z7lXtHxOd6NP3kJ/SvQPVdz0FDuOn4GtXbOiVOuHLYxcUt5VOQ2tYDBX0eDaXFDl9rlSvHQ19rziJonhjpuVq3XmpINmtcRPMt+S6E8x8EIT1WtRwEpSCokgAE15/drXsp6f4awOHR1Lxv4zcSIN91kxa3LZrbVf0nEaCoshXett90jldHJyhWfqqUMb086W7JPAXSNxTdbPohn1hCuZKnnC4En3A0Fl57MR21wJJRWNhuyRbSnDhO/L1zrviDxylWh62o11dEOwmHvzghsNIYYUoEDClNtJUR4EkZOMm1OoxRbLDMZpDEdpDbaAAlKBgAfCjAMdazE8pmkMh81oooxCwMHku+P667gmiluhKuXBOT5UckZ2qHvgJ9rm6Rk5qIcTNTybDYFW+0p7283jmjQWgrB5ilQKvcAPHzxT9fr1btO25+7XaQhplhOd+qj4Ae+oXo63z9R3VzXWokLCpI5bewrYMM9QceZp7C3zP7f+/wB1E6QNcGEXaauC/caU0/A0VeYKrfdYbf5VDqwpTzhJUtYUCQrKiSfjUp4kaFhcR9JO2V08r6T38N07crqdgT/r40r1jomDq6KhLvNFmRcriTI6uRxpR8cjqN/Go3pTW14s15Gg9foW3ckbw5XKQ1NQOhB6c2MbVJHb5Q1ndXz6rgd5c3yCyTerLcrPcXtManglic2TzNq+q4P3aPKpvw54vXHSUpnTmqSJ9gkq7oKeUV9xnYBWcgjfG9aX4icKtMcS7f6veWVMzG9401j2X2T8ehHuNZ0n9lri2zcl2haLBd7O+CgXBueqO+2DkDmjqTuobfVUelL4m4uvrsfVRhp6ceP8KZa24F
NkK1Pw1QGWHj3sq2tZDaxjJKANgaj2lL9bLFHnwmrk4iQVpQpOCFtqGcgjqDWltJaXc05ZYtrU93hjtNtlROSSlIBP4VWvHbhcudZZOstKshi829Kn30tjHrDSQVEHHU4BrTaJq4ieIZuQevkqTU9MEoMsXB+SizGpojyAXLrcHFKAPslVK48uHdHxCYN1U69zJClFQT086riw6wjuw2XQ/dFpWgYWzb3Fgb4P1UnIp9VrWLGksSIk2+P9ytK1c1pkpGxBI3QPKvQ2mN7PhWKe87jz1+6YX4Prl0l6QgkruLLncFpS8K5uvU0yvF23PybLMSlMuGe7db5s8qvLajtN6vgPcU75qmTGmEG6JcASwsEJJJ3SRnoaZ7dfrDceI2o37wiX6u/KUoFmOVL+ufD4VEBZC4vHKMtTT0VtwPJwFLJHwxR9shOMzHHApJS50p+kX/hhDnR4KWr86XkrVzKhBsDl/uq+s9/0LMxJRCuLjJzghspVsSN/DwomKME8FQPmA76SC5aYnr1BEBCUvOtlbbajgqA64qS6Eu6pTakqSpIStSMK8CDjp8qjl/ucaXrW0uxEyQlMV5KAsEHJ6dflTzoHTk+22VL77IKiXFKUJDahnmPkqniPe4tCa2YNFlUp27kuHSVocI9g3FzB6/YT91Yl3ravboDidGWEOcvtTXFD2wT9RHgKxTj3GslqTPDynNWh0x4kxw4eq3T2Mo2uWuB8q+aVsVzuUVjUUtmWG5MCJHabREQ6tZekS2iCBykgt8oTk8+RyiYa10FxgvupJN5unDOUzabeS5JLt/s/5BSGu9K5C/XChlHdjnCnClJSQQTkZzNwh7TVy4dcFtQ8F+4tarZqR64LlPPwnnZCEyoaYq+7Wh5KE4QCRlCva3ORtVw6e7b2i3k6tj8RYjMy265YWq6w7XYnVfzQmAzBZSUuTGyqP3TKVrSh5p3vMFLiRlNQCZ4j2DpTnHjdJvI5V16R4Qa11NPcg3a5xNGvRp0e3mBKbhXJ9xTsZcgLPc3
BHKnkTsEhxR3OAlK1Ja7ho3ijZnXi/wAOLs9DaaU+h5Uq1NSHG22EOvFMRuc844Ucx9louEp5TjJxUDc7eOg4+sZOodLBFvtwmRZUOLcLG648ksW5UMBQZkhCU4ccPKCrGE+0d6Tan7dWidSqsFyTGtcfUdrauzLl6d04+tcJMlDTCFW8GUQhao6D3heSsBQHKME1DZU2xo4U3t1u1VqQF3SGkpV7YS+mIXWZ0KOC+WS93KBIfbU653Q5+RsKVy74o1GmuJTkmPCHC+6qkS5CIjDKbjbVuJfWwqQht5CZJVGUppJUO/Dedh1UAagm9qjg+YJsUDS+kXbJ9IN3RNtu+mZ1xZamJjerd+gOTAFEtYHK4FoykEJB3p3t3bitFvvK76xdrAxMkzWLhcH4+lZaHLq8zEVGbMrMwpwlCgrDKWvaSknbIPbilACsGZbNbWeB9M3/AEPIgWxAirVM+mbXLSG5LgaYcCI8pxam1uKCAtKSnmyM7HH3Twqmme01w9+gWtLy782q3t2GxadKmrDIQ96rapa5UchRfKe8U4shauXlIAwlJ3Lj/soOD3/9VuYz4fR6v46UO9V1K1OUk52++uEE567eBGKqg9p/g/8AVF1uu/j9Hq/jof8Asn+EB2+lbkMbfzuXv+NLuC6laqRnrtQsHoR41VH+ye4P9Rdrnkf/AOPXv+NdV2oOD5O93ufx+jlZ/TSbgupWqQoKIxvTnpTTitX6ttGmeRa0SHe/klP2Wm/aOduhISPnVL/7KDg7jJudyPwtys/pqwuBvbF7OOj79c79rC+3dDrvdsRQ1ZVuEMgZUThWxKsbe4VBOXFhDe0TjgbxZpei1kt7cC3sw0JIQltLeCMYHw8KqlMBjSfEq+WNMRxlm9r+nIx6oV3nKl1Iycghzcjp7YI2NV+36TDshNpSkap1GMeWnnf5VQPiJ6QXsxXjVGm9Qaf1DfnVxRLiXBTtkcRyxnG0qTgc3tHvW0fIk/GmmxppIyyu/wBf+VbtyIg62uWpEhODhCgr
beqcmS5eoNe6gtUcLWHJzENSgnZphlkKIScZypbys7npUM/2xLsuhopGo7/zEdBYnAM+72tqg+g+3F2crSubdr/fL0i43CW/JcDdmWsIClnlSDzdOTl+6q73GdzKLCpfeomnhy1/a4DUKI2y22kJbSEpSDsMUvbSSN+vlWaP9sQ7LoKcam1AEgYwLE5/Krp9Ij2WwDy6l1Dn+Alj/wAVNODkE3sKkGZD5uCvXiBpZOtdF3fSjpSkXKMtgE9NxUcHGXt76djRrHpnTXBd+2wGERo65MS4BwtoSEp5sTAM4A6AVVqfSJdl0DfUeof+o1/yq+PpE+y7nbUeoP8AqNz+VRGO3OxbEbO1BM7EyKLypVqmH2p+JfEDRHGHWcfhzB1Xw7VKXZW7ZHliI4ZCUpcD4XIUpQwnA5VI6nrUpd4/+kPQ8pKNK8D1NhWx9UuWcfD12qsPpEey8f8A2m1CP+Yl/wAqkkv0hvZsK2BF1PeyjnPe81iczy8quntfuuWiBPqI/p/soDDhHz/un658cO2LwYu1+1pbNHcHxN19eoz10JiXJTapSYzcdC0j1z2AUMNg+Gd+pOUutu0F2yuMOgtQcN9dac4TRLLqa3PW6W7b4c9MhDbiSklBXLUkKGdiUke41AeKHbg7NetdFzbRC1HfDOBbkRQqzOIHfIWFJ9rm26VGIHbP4Eoip9ZvN4Q5jdKbUsgH45q2w3TPbc/BVfktja77LpXXo7tFdtPhforTvDnRmm+EcqzaYtUW0QnZ8OeZC2Y7SW0FwolpSVFKRkhIGc4AqKcUdQdozjxqrQmv+JVs4fw7zw4nm5WVq0x5SI7rxeju4kByQtSk80VsYQpBwVb7giDDtpcAD9a+Xn/qlf8AKro7afAHoL5ecfwSv+VRgooZX4/2xO3uhxQZ0jwVUjPskwrjkj/ptFP9szt5xGTJl6V4JNsp+sowrlt/+93qhnO2lwDCCpN5vSyOifopQ5vdnm2pHYe11wBu1yFw1xqa9MRmV5j2+PaXFo6/WWcjJ
qOV/ht+EWU6NviP2k0PVW7wt192wLVxI4hcbNFaZ4aLvHElVt+lEXGLNEUGEwppoxkJkpWkFKiVc6l5OMco2qw9R8S+3JxO0nfeHuvNP8H4lh1LbZNpnu2+LPEhLD7am1lsrlqSFcqjglJGcbGqzjekA7LMVpDTGoL82lsYSBYl4A/vqVD0h3ZeOx1JqD/qNf8AKqmfPqBFtZwrRsOG00XX+qn2qOCcK+8FnOFsZtlpa4bcfvCNipHiTT5J48+kGjO9xbNL8EnIzYCW1OQ7iFEDzxNqp1ekQ7LoG2pb/wDKxOfyq4PSJdl0f+0uof8AqNz+VQsHv2PexnanlOHNW49KzrBaOLGsuKS+MvGdjS0fUCbG1YW2dPNPtxww2866CQ844rm5nl5PNjATsNyYrctT8ceBvGi73jghb9EzZfEiChyYNSMSXAj6OzyhvuXmsEiWvOc/VTjG+Y6fSI9l5Qx+yW/4/gJz+VUG1v26ez5eNZ6Ovlpvd6di2k3NucV2haFIbejpCCkc3te2gDHhnPwWMZomMzmm6XPdi+EIgeFfWoOJPbk4oaSvnD/Xdg4PRLDqa2ybTOdt8WeJKWH21NrLZXLUkKCVHBKSM4yDSPh+/wBqvs96TToTglauGc6z+suSyq/R5i5HeOY5vaaktpxkbezmoKx6Q7swIaShzUeoAU+VjX/Ko0ekS7LwGBqPUHzsa/5VSGbUC7cG/wBkwRYNVf8AdWDfZPaa44ytNRePFr4dwbbpm9N3uN+x6PLQ8p9DTjYCi8+6kp5XVHAAOQN/A2xgjpWZx6RHsuk5OqNQD4WJf8ddPpEey1/wm1Cf+Y3P5VB5EGbku3yNKIglxccUxy0yBtnaugDGTWZh6RTsvdP2S6gx/Abn8qhf7Yn2W/8AhPqH5WFz+VUXuOT/ALCpvfIP9wWljjO5OBRU64Q7bEenTHQ0wygrdcUQAkD9NZu/2xTst9BqXUGT4mxOfyqguqu3fwB1nd0Wu5ajvsPTbHK4ru7U4XJah9lSQdk/Gn
s0+d5G5hpNdmQtaSHBaAiR7hxUvbV6noWzpyGoiHHUN5CgfzigfDbarMjx0MIShvICAAkeQ8qzJb/SD9la2x0R42or6hDaQhKU2FwYSPDZVKh6RXst5ydT6h/6ic/lVGcGfcXiM/L5BMjngaLc4ElaXSAnAxmmrU+k7dqu3LhSUll0e3HkNj22FjopJ61n7/bFeyznP7J9QH/mFz+VQx6Rjsspx/5Uahz/AAC5/Kp7MTKadwYQU/3rHo/EOVYundZ3nR18Z0LxDdw+5lMG6FshmSPBJOcBWPOrSYcDiQ5y/WGU9DWUtV9vDsg6wtK7Neb7fnWlfUWLE6HGleC0KCtiKiOkvSA8ItI3E2KXqi9X2xjePcHLQpuS0PBK0Z9oe/NRjAymtPwWb4+h/wCyT3iCNgbusj/hbhT0/Ck8ptpaFtPpBbcGFAjblwQc/fWa2/SOdl1SAXdS38K8cWFzf/CqPa99ItwAf07Ki6TvF6lznmy22HbStpKCQQTkneiocGcPALSPmo35UQZwRarRi5S7WZcVmbOZTFkPtRksSXEoDIfVyAAHH1cffRI1nd0YK7hcVjfYy11UzvaG4fL2D0ogJwD6svJPmaQO8etAqVlLskf8lV/HXtenz6dHA0SSAuoLynLxs6SdzmsNEq3k6pgwpTs5qDKS/IILqzLUSoikbOobKxc5NyagSm35O7ivWT7RHjVSr436DcUVGTJ3/wD7RX8dFK406FUvaZKA/wCKK/jqwbkaXwd4UBxNQ6DCrgXqi0uXFiU5DllTSV8qjLUccx3FOlp19ZbE2mNb4chKMH2VOlYyST41RR4x6DOB9IShjyiKFB/bg0DnmNxl5/4or+OpRk6Sw2HgKI4OeRWwrQg4swHpTb8u2JU60FBpak5IBoLfEOI2wtu1hELmKlEoZGyj41QCOMmgQMquUw+X8yK/jo1PGXh4CCblN/6Gr+OpffNJv8Rv7ph0/UP9hSntTahkXnTloaduj0kJkrykpThJCEDc+BrM+B5GrX4va60
zqy1QY1kkPOuMvKWvvmFIwClI2393jVVcp91eda4+J+fIYDbfJa7RY5YcNrZhTuV//9k="">
    </p>
".Replace("\r\n", "\n");

            var actual = sanitizer.Sanitize(html);

            Assert.Equal(html, actual);
        }

        [Fact]
        public void UriHashTest()
        {
            var s = Sanitizer;
            var html = @"<a href=""http://domain.com/index.html?test=#value#"">test</a>";

            var actual = s.Sanitize(html);

            Assert.Equal(html, actual);
        }

        [Fact]
        public void FragmentTest()
        {
            var s = Sanitizer;
            var html = @"<script>alert('test');</script><p>Test</p>";

            var actual = s.Sanitize(html);

            Assert.Equal("<p>Test</p>", actual);
        }

        [Fact]
        public void OpenTagFragmentTest()
        {
            // https://github.com/mganss/HtmlSanitizer/issues/75

            var s = Sanitizer;
            var html = "<p>abc<script>xyz</p>";

            var actual = s.Sanitize(html);

            Assert.Equal("<p>abc</p>", actual);
        }

        [Fact]
        public void NullStyleTest()
        {
            // https://github.com/mganss/HtmlSanitizer/issues/81

            var s = new HtmlSanitizer { HtmlParserFactory = () => new HtmlParser(new HtmlParserOptions(), BrowsingContext.New(new Configuration())) };
            var html = @"<p style=""t"">xyz</p>";

            var actual = s.Sanitize(html);

            Assert.Equal("<p>xyz</p>", actual);
        }

        [Fact]
        public void EscapeEntityInAttributeValueTest()
        {
            // https://github.com/mganss/HtmlSanitizer/issues/84

            var s = new HtmlSanitizer { HtmlParserFactory = () => new HtmlParser(new HtmlParserOptions(), BrowsingContext.New(new Configuration())) };
            var html = @"<input type=""text"" name=""my_name"" value=""<insert name>"">";

            var actual = s.Sanitize(html);

            Assert.Equal(@"<input type=""text"" name=""my_name"" value=""&lt;insert name&gt;"">", actual);
        }

        [Fact]
        public void FontFaceTest()
        {
            // https://github.com/mganss/HtmlSanitizer/issues/80

            var s = new HtmlSanitizer()
            {
                AllowDataAttributes = true
            };
            s.AllowedAtRules.Add(CssRuleType.FontFace);

            s.AllowedTags.Add("style");

            s.AllowedCssProperties.Add("src");
            s.AllowedCssProperties.Add("font-family");

            var html = @"<html><head><style>@font-face { font-family: FrutigerLTStd; src: url(""https://example.com/FrutigerLTStd-Light.otf"") format(""opentype"") }</style></head><body></body></html>";
            var actual = s.SanitizeDocument(html);

            Assert.Equal(html, actual);
        }

        public static IEnumerable<T> Shuffle<T>(IEnumerable<T> source, Random rng)
        {
            T[] elements = source.ToArray();
            for (int i = elements.Length - 1; i >= 0; i--)
            {
                // Swap element "i" with a random earlier element it (or itself)
                // ... except we don't really need to swap it fully, as we can
                // return it immediately, and afterwards it's irrelevant.
                int swapIndex = rng.Next(i + 1);
                yield return elements[swapIndex];
                elements[swapIndex] = elements[i];
            }
        }

        [Fact]
        public void ThreadTest()
        {
            const int numThreads = 16;
            const int numRuns = 1000;
            var random = new Random(615322944);

            for (int i = 0; i < numRuns; i++)
            {
                var allGo = new ManualResetEvent(false);
                Exception firstException = null;
                var failures = 0;
                var fixture = new HtmlSanitizerFixture();
                var tests = new HtmlSanitizerTests(fixture);
                var waiting = numThreads;
                var methods = typeof(HtmlSanitizerTests).GetTypeInfo().GetMethods()
                    .Where(m => m.GetCustomAttributes(typeof(Xunit.FactAttribute), false).Any())
                    .Where(m => m.Name != "ThreadTest");
                var threads = Shuffle(methods, random)
                    .Take(numThreads)
                    .Select(m => new Thread(() =>
                    {
                        try
                        {
                            if (Interlocked.Decrement(ref waiting) == 0) allGo.Set();
                            m.Invoke(tests, null);
                        }
#pragma warning disable CA1031 // Do not catch general exception types
                        catch (Exception ex)
                        {
                            Interlocked.CompareExchange(ref firstException, ex, null);
                            Interlocked.Increment(ref failures);
                        }
#pragma warning restore CA1031 // Do not catch general exception types
                    })).ToList();

                foreach (var thread in threads)
                    thread.Start();
                foreach (var thread in threads)
                    thread.Join();

                Assert.Null(firstException);
                Assert.Equal(0, failures);
            }
        }

        [Fact]
        public void AllowAllClassesByDefaultTest()
        {
            var sanitizer = new HtmlSanitizer(allowedAttributes: new[] { "class" });

            var html = @"<div class=""good bad"">Test</div>";
            var actual = sanitizer.Sanitize(html);

            Assert.Equal(@"<div class=""good bad"">Test</div>", actual);
        }

        [Fact]
        public void AllowClassesTest()
        {
            var sanitizer = new HtmlSanitizer(allowedAttributes: new[] { "class" }) { AllowedClasses = { "good" } };

            var html = @"<div class=""good bad"">Test</div>";
            var actual = sanitizer.Sanitize(html);

            Assert.Equal(@"<div class=""good"">Test</div>", actual);
        }

        [Fact]
        public void AllowClassesUsingEventTest()
        {
            var sanitizer = new HtmlSanitizer();
            sanitizer.RemovingAttribute += (s, e) =>
            {
                if (e.Attribute.Name == "class")
                {
                    e.Tag.ClassList.Remove(e.Tag.ClassList.Except(new[] { "good", "oktoo" }, StringComparer.OrdinalIgnoreCase).ToArray());
                    e.Cancel = e.Tag.ClassList.Any();
                }
            };

            var html = @"<div class=""good bad"">Test</div>";
            var actual = sanitizer.Sanitize(html);

            Assert.Equal(@"<div class=""good"">Test</div>", actual);
        }

        [Fact]
        public void RemoveClassAttributeIfEmptyTest()
        {
            var sanitizer = new HtmlSanitizer(allowedAttributes: new[] { "class" }) { AllowedClasses = { "other" } };

            var html = @"<div class=""good bad"">Test</div>";
            var actual = sanitizer.Sanitize(html);

            Assert.Equal(@"<div>Test</div>", actual);
        }

        [Fact]
        public void TextTest()
        {
            var sanitizer = new HtmlSanitizer();
            sanitizer.AllowedTags.Remove("div");
            sanitizer.RemovingTag += (s, e) =>
            {
                if (e.Tag.HasChildNodes)
                {
                    e.Tag.Replace(e.Tag.ChildNodes.ToArray());
                    e.Cancel = true;
                }
            };

            var html = @"Test1 <div>Test2 <script>Test3</script> <b>Test4</b></div>";
            var actual = sanitizer.Sanitize(html);

            Assert.Equal("Test1 Test2 Test3 <b>Test4</b>", actual);
        }

        [Fact]
        public void KeepChildNodesTest()
        {
            var sanitizer = new HtmlSanitizer { KeepChildNodes = true };
            sanitizer.AllowedTags.Remove("div");

            var html = @"Test1 <div>Test2 <script>Test3</script> <b>Test4</b></div>";
            var actual = sanitizer.Sanitize(html);

            Assert.Equal("Test1 Test2 Test3 <b>Test4</b>", actual);
        }

        [Fact]
        public void NormalizeTest()
        {
            var sanitizer = new HtmlSanitizer();
            sanitizer.PostProcessNode += (s, e) =>
            {
                Assert.Single(e.Document.Body.ChildNodes);
                var text = e.Node as IText;
                Assert.NotNull(text);
                Assert.Equal("Test1Test2", text.NodeValue);
            };

            var html = @"Test1<script>test();</script>Test2<!-- comment -->";

            var actual = sanitizer.Sanitize(html);

            Assert.Equal("Test1Test2", actual);
        }

        [Fact]
        public void RemovingCommentTest()
        {
            var sanitizer = new HtmlSanitizer();
            sanitizer.RemovingComment += (s, e) => e.Cancel = e.Comment.TextContent.Contains("good comment");

            var html = @"<!-- bad comment --><!-- good comment -->";

            var actual = sanitizer.Sanitize(html);

            Assert.Equal("<!-- good comment -->", actual);
        }

        [Fact]
        public void TrailingSlashTest()
        {
            var sanitizer = new HtmlSanitizer();
            sanitizer.AllowedSchemes.Add("resources");

            var html = "<IMG src=\"resources://ais_w20_h20_33ba129c.png\">";

            var actual = sanitizer.Sanitize(html);

            Assert.Equal(html, actual, ignoreCase: true);
        }

        [Fact]
        public void FileUrlTest()
        {
            var sanitizer = new HtmlSanitizer();
            sanitizer.AllowedSchemes.Add("file");

            var html = @"<a href=""file:///C:/exampleㄓ.txt"">test</a>";

            var actual = sanitizer.Sanitize(html);

            Assert.Equal(html, actual);
        }

        [Fact]
        public void SvgTest()
        {
            // https://github.com/mganss/HtmlSanitizer/issues/119

            var sanitizer = new HtmlSanitizer();
            sanitizer.AllowedTags.Add("svg");

            var html = @"<svg onchange='alert(1)'>123</svg>";

            var actual = sanitizer.Sanitize(html);

            Assert.Equal("<svg>123</svg>", actual);
        }

        [Fact]
        public void SquareBracketTest()
        {
            // https://github.com/mganss/HtmlSanitizer/issues/137

            var sanitizer = new HtmlSanitizer();
            sanitizer.AllowedAttributes.Add("[minutes]");

            var html = @"<div [minutes]=""2"">123</div>";

            var actual = sanitizer.Sanitize(html);

            Assert.Equal(html, actual);
        }

        [Fact]
        public void FilterUrlTest()
        {
            // https://github.com/mganss/HtmlSanitizer/issues/156

            var sanitizer = new HtmlSanitizer();
            sanitizer.FilterUrl += (s, e) => e.SanitizedUrl = "https://www.example.com/test.png";

            var html = @"<img src=""http://www.example.com/"">";

            var actual = sanitizer.Sanitize(html);

            Assert.Equal(@"<img src=""https://www.example.com/test.png"">", actual);
        }


        [Fact]
        public void EncodingTest()
        {
            // https://github.com/mganss/HtmlSanitizer/issues/158

            var sanitizer = new HtmlSanitizer();
            sanitizer.AllowedTags.Add("meta");
            sanitizer.AllowedAttributes.Add("http-equiv");
            sanitizer.AllowedAttributes.Add("content");

            var html = @"<html><head><meta http-equiv=""Content-Type"" content=""text/html; charset=iso-8859-1""></head><body>kopieën</body></html>";

            using (var stream = new MemoryStream(Encoding.GetEncoding("iso-8859-1").GetBytes(html)))
            {
                var actual = sanitizer.SanitizeDocument(stream);

                Assert.Equal(html, actual);
            }
        }

        [Fact]
        public void RemovingFramesetShouldTriggerEventTest()
        {
            // https://github.com/mganss/HtmlSanitizer/issues/163

            var sanitizer = new HtmlSanitizer();
            bool anyNodeRemoved = false;
            sanitizer.RemovingTag += (s, e) => anyNodeRemoved = true;
            var html = @"<html><frameset><frame src=""javascript:alert(1)""></frame></frameset></html>";
            var actual = sanitizer.SanitizeDocument(html);
            Assert.True(anyNodeRemoved);
            Assert.Equal("<html><head></head></html>", actual);
        }

        [Fact]
        public void HtmlDocumentTest()
        {
            // https://github.com/mganss/HtmlSanitizer/issues/164

            var sanitizer = new HtmlSanitizer();
            var html = @"<html onmousemove=""alert(document.location)""><head></head><body></body></html>";

            var actual = sanitizer.SanitizeDocument(html);

            Assert.Equal("<html><head></head><body></body></html>", actual);
        }
<<<<<<< HEAD

        [Fact]
        public void HtmlDocument2Test()
        {
            // https://github.com/mganss/HtmlSanitizer/issues/234

            var sanitizer = new HtmlSanitizer();
            var html = @"<STYLE>
pre {
white-space: pre-wrap;
}
</STYLE>
<html <META="""" http-equiv=""Content-Type"" content=""text/html; charset=US-ASCII""><head><meta http-equiv=""Content-Type"" content=""text/html; charset=us-ascii""><title>abc</Title><style>
<!--
body,html,td,p {top-margin:0; padding:0; font-family:Arial,Helvetica,Geneva,sans-serif;}
-->
</Style></Head><body bgcolor=""#FFFFFF"">
<p><br>
Some text
<br>
</P>
</Body></Html>";

            var actual = sanitizer.SanitizeDocument(html);

            Assert.Equal(@"<html><head>
</head><body bgcolor=""#FFFFFF"">
<p><br>
Some text
<br>
</p>
</body></html>", actual, ignoreLineEndingDifferences: true);
=======
        
        [Fact]
        public void PreParsedDocumentWithoutContextTest()
        {
            // parse a document before calling SantizeDom
            var sanitizer = new HtmlSanitizer();
            var parser = new HtmlParser(new HtmlParserOptions(), BrowsingContext.New(new Configuration().WithCss(new CssParserOptions
            {
                IsIncludingUnknownDeclarations = true,
                IsIncludingUnknownRules = true,
                IsToleratingInvalidSelectors = true,
            })));
            var html = @"<html><head></head><body><div>hi</div></body></html>";

            var document = parser.ParseDocument(html);
            var returnedDocument = sanitizer.SanitizeDom(document);

            Assert.Equal("<html><head></head><body><div>hi</div></body></html>", returnedDocument.ToHtml());
        }
        
        [Fact]
        public void PreParsedDocumentWithContextTest()
        {
            // parse a document before calling SantizeDom
            var sanitizer = new HtmlSanitizer();
            var parser = new HtmlParser(new HtmlParserOptions(), BrowsingContext.New(new Configuration().WithCss(new CssParserOptions
            {
                IsIncludingUnknownDeclarations = true,
                IsIncludingUnknownRules = true,
                IsToleratingInvalidSelectors = true,
            })));
            var html = @"<html><head></head><body><div>hi</div></body></html>";

            var document = parser.ParseDocument(html);
            var returnedDocument = sanitizer.SanitizeDom(document, document.Body);

            Assert.Equal("<html><head></head><body><div>hi</div></body></html>", returnedDocument.ToHtml());
>>>>>>> 987b5cb2
        }
    }
}

#pragma warning restore 1591<|MERGE_RESOLUTION|>--- conflicted
+++ resolved
@@ -3163,40 +3163,6 @@
 
             Assert.Equal("<html><head></head><body></body></html>", actual);
         }
-<<<<<<< HEAD
-
-        [Fact]
-        public void HtmlDocument2Test()
-        {
-            // https://github.com/mganss/HtmlSanitizer/issues/234
-
-            var sanitizer = new HtmlSanitizer();
-            var html = @"<STYLE>
-pre {
-white-space: pre-wrap;
-}
-</STYLE>
-<html <META="""" http-equiv=""Content-Type"" content=""text/html; charset=US-ASCII""><head><meta http-equiv=""Content-Type"" content=""text/html; charset=us-ascii""><title>abc</Title><style>
-<!--
-body,html,td,p {top-margin:0; padding:0; font-family:Arial,Helvetica,Geneva,sans-serif;}
--->
-</Style></Head><body bgcolor=""#FFFFFF"">
-<p><br>
-Some text
-<br>
-</P>
-</Body></Html>";
-
-            var actual = sanitizer.SanitizeDocument(html);
-
-            Assert.Equal(@"<html><head>
-</head><body bgcolor=""#FFFFFF"">
-<p><br>
-Some text
-<br>
-</p>
-</body></html>", actual, ignoreLineEndingDifferences: true);
-=======
         
         [Fact]
         public void PreParsedDocumentWithoutContextTest()
@@ -3234,7 +3200,6 @@
             var returnedDocument = sanitizer.SanitizeDom(document, document.Body);
 
             Assert.Equal("<html><head></head><body><div>hi</div></body></html>", returnedDocument.ToHtml());
->>>>>>> 987b5cb2
         }
     }
 }
