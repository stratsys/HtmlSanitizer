﻿<Project Sdk="Microsoft.NET.Sdk">

  <PropertyGroup>
    <Description>Cleans HTML from constructs that can be used for cross site scripting (XSS)</Description>
    <Copyright>Copyright 2013-$([System.DateTime]::Now.Year) Michael Ganss</Copyright>
    <AssemblyTitle>HtmlSanitizer</AssemblyTitle>
    <AppVeyor_Build_Version Condition="'$(APPVEYOR_BUILD_VERSION)' == ''">1.0.0</AppVeyor_Build_Version>
<<<<<<< HEAD
    <AssemblyVersion>5.0.0.0</AssemblyVersion>
    <FileVersion>$(AppVeyor_Build_Version).0</FileVersion>
    <PackageVersion>$(AppVeyor_Build_Version)-beta</PackageVersion>
=======
    <AssemblyVersion>4.0.0.0</AssemblyVersion>
    <FileVersion>$(AppVeyor_Build_Version).0</FileVersion>
    <PackageVersion>$(AppVeyor_Build_Version)</PackageVersion>
>>>>>>> a258535f
    <Authors>Michael Ganss</Authors>
    <TargetFrameworks>net46;netstandard2.0</TargetFrameworks>
    <AssemblyName>HtmlSanitizer</AssemblyName>
    <AssemblyOriginatorKeyFile>HtmlSanitizer.snk</AssemblyOriginatorKeyFile>
    <SignAssembly>true</SignAssembly>
    <PublicSign Condition=" '$(OS)' != 'Windows_NT' ">true</PublicSign>
    <PackageId>HtmlSanitizer</PackageId>
    <PackageTags>xss;anti;antixss;html;security</PackageTags>
    <PackageProjectUrl>https://github.com/mganss/HtmlSanitizer</PackageProjectUrl>
    <PackageLicenseExpression>MIT</PackageLicenseExpression>
    <RepositoryType>git</RepositoryType>
    <RepositoryUrl>git://github.com/mganss/HtmlSanitizer</RepositoryUrl>
<<<<<<< HEAD
=======
    <PackageTargetFallback Condition=" '$(TargetFramework)' == 'netstandard1.3' ">$(PackageTargetFallback);dotnet</PackageTargetFallback>
    <AppConfig Condition="'$(TargetFramework)' == 'net40'">app.net40.config</AppConfig>
    <AutoUnifyAssemblyReferences Condition="'$(TargetFramework)' == 'net40'">false</AutoUnifyAssemblyReferences>
>>>>>>> a258535f
    <RootNamespace>Ganss.XSS</RootNamespace>
    <GenerateDocumentationFile>true</GenerateDocumentationFile>
    <DocumentationFile>bin\$(Configuration)\$(TargetFramework)\HtmlSanitizer.xml</DocumentationFile>
    <PublishRepositoryUrl>true</PublishRepositoryUrl>
<<<<<<< HEAD
    <EmbedUntrackedSources>true</EmbedUntrackedSources>
=======
>>>>>>> a258535f
    <IncludeSymbols>true</IncludeSymbols>
  </PropertyGroup>

  <ItemGroup>
<<<<<<< HEAD
    <PackageReference Include="AngleSharp" Version="[0.12.1]" />
    <PackageReference Include="AngleSharp.Css" Version="[0.12.1]" />
    <PackageReference Include="System.Text.Encoding.CodePages" Version="4.5.0" />
  </ItemGroup>

  <ItemGroup Condition=" '$(TargetFramework)' == 'net46' ">
=======
    <PackageReference Include="AngleSharp" Version="[0.9.11]" />
    <PackageReference Include="Microsoft.SourceLink.GitHub" Version="1.0.0-beta2-18618-05" PrivateAssets="All"/>
  </ItemGroup>

  <ItemGroup Condition=" '$(TargetFramework)' == 'net40' or '$(TargetFramework)' == 'net45'">
>>>>>>> a258535f
    <Reference Include="System" />
    <Reference Include="Microsoft.CSharp" />
  </ItemGroup>

<<<<<<< HEAD
=======
  <ItemGroup Condition=" '$(TargetFramework)' == 'netstandard1.3' ">
    <PackageReference Include="System.ComponentModel" Version="4.3.0" />
  </ItemGroup>

>>>>>>> a258535f
</Project><|MERGE_RESOLUTION|>--- conflicted
+++ resolved
@@ -5,15 +5,9 @@
     <Copyright>Copyright 2013-$([System.DateTime]::Now.Year) Michael Ganss</Copyright>
     <AssemblyTitle>HtmlSanitizer</AssemblyTitle>
     <AppVeyor_Build_Version Condition="'$(APPVEYOR_BUILD_VERSION)' == ''">1.0.0</AppVeyor_Build_Version>
-<<<<<<< HEAD
     <AssemblyVersion>5.0.0.0</AssemblyVersion>
     <FileVersion>$(AppVeyor_Build_Version).0</FileVersion>
     <PackageVersion>$(AppVeyor_Build_Version)-beta</PackageVersion>
-=======
-    <AssemblyVersion>4.0.0.0</AssemblyVersion>
-    <FileVersion>$(AppVeyor_Build_Version).0</FileVersion>
-    <PackageVersion>$(AppVeyor_Build_Version)</PackageVersion>
->>>>>>> a258535f
     <Authors>Michael Ganss</Authors>
     <TargetFrameworks>net46;netstandard2.0</TargetFrameworks>
     <AssemblyName>HtmlSanitizer</AssemblyName>
@@ -26,47 +20,24 @@
     <PackageLicenseExpression>MIT</PackageLicenseExpression>
     <RepositoryType>git</RepositoryType>
     <RepositoryUrl>git://github.com/mganss/HtmlSanitizer</RepositoryUrl>
-<<<<<<< HEAD
-=======
-    <PackageTargetFallback Condition=" '$(TargetFramework)' == 'netstandard1.3' ">$(PackageTargetFallback);dotnet</PackageTargetFallback>
-    <AppConfig Condition="'$(TargetFramework)' == 'net40'">app.net40.config</AppConfig>
-    <AutoUnifyAssemblyReferences Condition="'$(TargetFramework)' == 'net40'">false</AutoUnifyAssemblyReferences>
->>>>>>> a258535f
     <RootNamespace>Ganss.XSS</RootNamespace>
     <GenerateDocumentationFile>true</GenerateDocumentationFile>
     <DocumentationFile>bin\$(Configuration)\$(TargetFramework)\HtmlSanitizer.xml</DocumentationFile>
     <PublishRepositoryUrl>true</PublishRepositoryUrl>
-<<<<<<< HEAD
     <EmbedUntrackedSources>true</EmbedUntrackedSources>
-=======
->>>>>>> a258535f
     <IncludeSymbols>true</IncludeSymbols>
   </PropertyGroup>
 
   <ItemGroup>
-<<<<<<< HEAD
     <PackageReference Include="AngleSharp" Version="[0.12.1]" />
     <PackageReference Include="AngleSharp.Css" Version="[0.12.1]" />
     <PackageReference Include="System.Text.Encoding.CodePages" Version="4.5.0" />
+    <PackageReference Include="Microsoft.SourceLink.GitHub" Version="1.0.0-beta2-19270-01" PrivateAssets="All" />
   </ItemGroup>
 
-  <ItemGroup Condition=" '$(TargetFramework)' == 'net46' ">
-=======
-    <PackageReference Include="AngleSharp" Version="[0.9.11]" />
-    <PackageReference Include="Microsoft.SourceLink.GitHub" Version="1.0.0-beta2-18618-05" PrivateAssets="All"/>
-  </ItemGroup>
-
-  <ItemGroup Condition=" '$(TargetFramework)' == 'net40' or '$(TargetFramework)' == 'net45'">
->>>>>>> a258535f
+  <ItemGroup Condition=" '$(TargetFramework)' == 'net46'">
     <Reference Include="System" />
     <Reference Include="Microsoft.CSharp" />
   </ItemGroup>
 
-<<<<<<< HEAD
-=======
-  <ItemGroup Condition=" '$(TargetFramework)' == 'netstandard1.3' ">
-    <PackageReference Include="System.ComponentModel" Version="4.3.0" />
-  </ItemGroup>
-
->>>>>>> a258535f
 </Project>